import os
import logging
import time
from shutil import rmtree

from wind_forecasting.utils import db_utils
from lightning.pytorch.utilities import rank_zero_only
from mysql.connector import connect as sql_connect
from optuna.storages import JournalStorage, RDBStorage
from optuna.storages.journal import JournalFileBackend


def setup_optuna_storage(db_setup_params, restart_tuning, rank):
    """
    Sets up the Optuna storage backend based on configuration and handles synchronization
    between workers.
    """
    storage_backend = db_setup_params.get("backend", "sqlite")
    logging.info(f"Optuna storage backend configured as: {storage_backend}")
    
    # if "storage_dir" in db_setup_params:
    #     # Ensure the directory exists
    #     os.makedirs(db_setup_params["storage_dir"], exist_ok=True)
    #     logging.info(f"Using explicitly defined Optuna storage_dir: {db_setup_params['storage_dir']}")

    if storage_backend == "postgresql":
        # Setup for PostgreSQL database
        # Pass only the necessary parameters for postgresql setup
        storage = setup_postgresql(
            db_setup_params=db_setup_params,
            restart_tuning=restart_tuning,
            rank=rank
        )
    elif storage_backend == "sqlite":
        # Setup for SQLite database
        storage = setup_sqlite(
            sqlite_storage_dir=db_setup_params["storage_dir"], # Use resolved storage_dir
            study_name=db_setup_params["study_name"],
            restart_tuning=restart_tuning,
            rank=rank
        )
    elif storage_backend == "journal":
        return setup_journal(
            storage_dir=db_setup_params["storage_dir"], # Use resolved storage_dir
            study_name=db_setup_params["study_name"],
            restart_tuning=restart_tuning,
            rank=rank
        )
    elif storage_backend == "mysql":
        storage = setup_mysql(db_setup_params=db_setup_params, 
                              restart_tuning=restart_tuning, 
                              rank=rank)
    else:
        raise ValueError(f"Unsupported optuna storage backend: {storage_backend}") 
    return storage

@rank_zero_only
def delete_studies(storage):
    logging.info(f"Deleting existing Optuna studies {storage.get_all_studies()}.")  
    for s in storage.get_all_studies():
        storage.delete_study(s._study_id)

@rank_zero_only
def setup_postgresql_rank_zero(db_setup_params, restart_tuning=False, register_cleanup=True):
    """
    Sets up PostgreSQL instance on rank 0 (primary worker).
    """
    logging.info("Rank 0: Managing PostgreSQL instance...")
    pg_config = None # Initialize in case manage_postgres_instance fails early
    try:
        # Filter db_setup_params to only include keys relevant for PostgreSQL setup
        pg_params = {
            k: v for k, v in db_setup_params.items() if k in [
                "backend", "project_root", "pgdata_path", "study_name",
                "use_socket", "use_tcp", "db_host", "db_port", "db_name",
                "db_user", "run_cmd_shell", "socket_dir_base", "sync_dir"
            ]
        }

        # Manage instance (init, start, setup user/db)
        # Pass restart flag from args.
        # Explicitly set register_cleanup=False to prevent premature DB shutdown by worker 0's atexit.
        # Cleanup should be handled externally after all workers finish.
        # Pass the filtered explicit parameters needed by manage_postgres_instance
        optuna_storage_url, pg_config = db_utils.manage_postgres_instance(
            db_setup_params=pg_params, # Pass the filtered dict
            restart=restart_tuning,
            register_cleanup=False # Disable atexit registration for Optuna runs
        )

        # Rank 0 creates the storage instance, triggering schema creation
        logging.info(f"Rank 0: Creating RDBStorage instance to initialize schema...")
        storage = RDBStorage(url=optuna_storage_url)
        logging.info(f"Rank 0: RDBStorage instance created.")
        # Ensure sync file doesn't exist from a previous failed run
        # pg_config should be populated by manage_postgres_instance if successful
        if not pg_config or "sync_file" not in pg_config:
             raise ValueError("Sync file path not generated in pg_config.")
        else:
            sync_file_path = pg_config["sync_file"]
            
        if os.path.exists(sync_file_path):
            logging.warning(f"Removing existing sync file: {sync_file_path}")
            os.remove(sync_file_path)

        # Create sync file *after* storage/schema is ready
        with open(sync_file_path, 'w') as f:
            f.write('ready')
        logging.info(f"Rank 0: PostgreSQL ready. Created sync file: {sync_file_path}")
        
        return storage, pg_config # Return the created storage object

    except Exception as e:
        logging.error(f"Rank 0: Failed to setup PostgreSQL: {e}", exc_info=True)
        # Attempt to signal error via sync file if possible
        if pg_config and pg_config.get("sync_file"):
             try:
                  with open(pg_config["sync_file"], 'w') as f: f.write('error')
             except Exception as e_sync:
                  logging.error(f"Rank 0: Failed to write error state to sync file: {e_sync}")
        raise  # Re-raise the exception to stop rank 0

def setup_postgresql(db_setup_params, rank, restart_tuning):
    """
    Handles PostgreSQL setup for all ranks.
    """
    optuna_storage_url = None
    pg_config = None # Initialize

    # Rank 0 is responsible for setting up the database
    if rank == 0:
        # Pass the explicit params dict
        storage, pg_config = setup_postgresql_rank_zero(db_setup_params, restart_tuning=restart_tuning)

    else:
        # Worker ranks: Generate config *only* to find sync file and wait
        try:
            # Generate config but DO NOT manage the instance or register cleanup
            # This call primarily resolves paths and gets the sync_file location
            # Filter db_setup_params to only include keys relevant for PostgreSQL setup
            pg_params = {
                k: v for k, v in db_setup_params.items() if k in [
                    "backend", "project_root", "pgdata_path", "study_name",
                    "use_socket", "use_tcp", "db_host", "db_port", "db_name",
                    "db_user", "run_cmd_shell", "socket_dir_base", "sync_dir"
                ]
            }
            # Pass the filtered explicit params dict
            pg_config = db_utils._generate_pg_config(**pg_params) # Unpack the filtered explicit params here
            sync_file_path = pg_config.get("sync_file")
            if not sync_file_path:
                 raise ValueError("Sync file path not generated in pg_config for worker.")

            logging.info(f"Rank {rank}: Waiting for PostgreSQL sync file: {sync_file_path}")
            max_wait_time = 300  # seconds (5 minutes)
            wait_interval = 5    # seconds
            waited_time = 0
            sync_status = None
            while waited_time < max_wait_time:
                if os.path.exists(sync_file_path):
                    try:
                        with open(sync_file_path, 'r') as f:
                            sync_status = f.read().strip()
                        if sync_status == 'ready':
                            logging.info(f"Rank {rank}: Sync file found and indicates 'ready'. Proceeding.")
                            break
                        elif sync_status == 'error':
                             logging.error(f"Rank {rank}: Sync file indicates 'error' from Rank 0. Aborting.")
                             raise RuntimeError("Rank 0 failed PostgreSQL setup.")
                        else:
                             # File exists but content is unexpected, wait briefly and re-check
                             logging.warning(f"Rank {rank}: Sync file found but content is '{sync_status}'. Waiting...")

                    except Exception as e_read:
                        logging.warning(f"Rank {rank}: Error reading sync file '{sync_file_path}': {e_read}. Retrying...")

                time.sleep(wait_interval)
                waited_time += wait_interval
                
            if sync_status != 'ready':
                 logging.error(f"Rank {rank}: Timed out waiting for sync file '{sync_file_path}' or file did not indicate 'ready'.")
                 raise TimeoutError("Timed out waiting for Rank 0 PostgreSQL setup.")

            # Generate the storage URL using the generated config
            optuna_storage_url = db_utils.get_optuna_storage_url(pg_config)
            storage = RDBStorage(url=optuna_storage_url)

        except Exception as e:
            logging.error(f"Rank {rank}: Failed during PostgreSQL sync/config generation: {e}", exc_info=True)
            raise
            
    return storage

@rank_zero_only
def restart_journal_rank_zero(journal_abs_path):
    """
    Handles journal database restart for rank 0.
    """
    if os.path.exists(journal_abs_path):
         logging.warning(f"Rank 0: --restart_tuning set. Removing existing Journal DB: {journal_abs_path}")
         try:
             os.remove(journal_abs_path)
         except OSError as e:
             logging.error(f"Failed to remove Journal file {journal_abs_path}: {e}")
             
@rank_zero_only
def restart_sqlite_rank_zero(sqlite_abs_path):
    """
    Handles SQLite database restart for rank 0.
    """
    if os.path.exists(sqlite_abs_path):
         logging.warning(f"Rank 0: --restart_tuning set. Removing existing SQLite DB: {sqlite_abs_path}")
         try:
             os.remove(sqlite_abs_path)
             # Remove WAL files if they exist
             for suffix in ["-wal", "-shm"]:
                  wal_path = sqlite_abs_path + suffix
                  if os.path.exists(wal_path):
                      os.remove(wal_path)
         except OSError as e:
             logging.error(f"Failed to remove SQLite file {sqlite_abs_path}: {e}")

def setup_sqlite(sqlite_storage_dir, study_name, restart_tuning, rank):
    """
    Sets up SQLite storage for Optuna.
    """
    # Construct the SQLite URL based on config
    db_path = os.path.join(sqlite_storage_dir, f'{study_name}.db')
    if rank == 0 and restart_tuning:
        if os.path.exists(db_path):
            restart_sqlite_rank_zero(db_path)
        else:
            logging.warning(f"Could not find existing SQLite storage to delete at {db_path}.")
    
    optuna_storage_url = f"sqlite:///{db_path}"
    logging.info(f"Using SQLite storage URL: {optuna_storage_url}")
    
    # Handle restart for SQLite on rank 0
    # if rank == 0 and restart_tuning:
    #     restart_sqlite_rank_zero(sqlite_abs_path)
<<<<<<< HEAD
    if rank == 0:
        storage = RDBStorage(url=optuna_storage_url)
    else:
        raise Exception("Cannot use SQLite storage with multiple workers. Please use a different backend.")
=======
    # if rank == 0:
    storage = RDBStorage(url=optuna_storage_url)
    # else:
    #     raise Exception("Cannot use SQLite storage with multiple workers. Please use a different backend.")
    
>>>>>>> 9d9a4e53
    
    return storage

def setup_journal(storage_dir, study_name, restart_tuning, rank):
    if rank == 0:
        logging.info(f"Connecting to Journal database {study_name}")
        optuna_storage_url = os.path.join(storage_dir, f"{study_name}.db")
<<<<<<< HEAD
=======
        if rank == 0 and restart_tuning:
            restart_journal_rank_zero(optuna_storage_url)
    
>>>>>>> 9d9a4e53
    storage = JournalStorage(JournalFileBackend(optuna_storage_url))
    return storage
    
def setup_mysql(db_setup_params, restart_tuning, rank):
    logging.info(f"Connecting to RDB database {db_setup_params['study_name']}")
    try:
        # '127.0.0.1'
        db = sql_connect(host=db_setup_params["db_host"], user=db_setup_params["db_user"],
                        database=db_setup_params["study_name"])       
    except Exception as e:
        try:
            db = sql_connect(host=db_setup_params["db_host"], user=db_setup_params["db_user"])
            cursor = db.cursor()
            if rank == 0:
                cursor.execute(f"CREATE DATABASE {db_setup_params['study_name']}")
        except Exception as ee:
            raise(f"Failed to connect to MySQL database: {ee}")
    finally:
        # Handle restart for MySQL on rank 0
        optuna_storage_url = f"mysql://{db.user}@{db.server_host}:{db.server_port}/{db_setup_params['study_name']}"
        # restart_mysql_rank_zero(optuna_storage_url)
        storage = RDBStorage(url=optuna_storage_url)
<<<<<<< HEAD
        # We no longer delete studies when restart_tuning is true
        # Instead, we'll create a new unique study in tune_model()
=======
        if rank == 0 and restart_tuning:
            delete_studies(storage)
>>>>>>> 9d9a4e53
        
    return storage<|MERGE_RESOLUTION|>--- conflicted
+++ resolved
@@ -226,30 +226,19 @@
     """
     # Construct the SQLite URL based on config
     db_path = os.path.join(sqlite_storage_dir, f'{study_name}.db')
-    if rank == 0 and restart_tuning:
-        if os.path.exists(db_path):
-            restart_sqlite_rank_zero(db_path)
-        else:
-            logging.warning(f"Could not find existing SQLite storage to delete at {db_path}.")
+    # if rank == 0 and restart_tuning:
+    #    if os.path.exists(db_path):
+    #        restart_sqlite_rank_zero(db_path)
+    #    else:
+    #        logging.warning(f"Could not find existing SQLite storage to delete at {db_path}.")
     
     optuna_storage_url = f"sqlite:///{db_path}"
     logging.info(f"Using SQLite storage URL: {optuna_storage_url}")
     
-    # Handle restart for SQLite on rank 0
-    # if rank == 0 and restart_tuning:
-    #     restart_sqlite_rank_zero(sqlite_abs_path)
-<<<<<<< HEAD
     if rank == 0:
         storage = RDBStorage(url=optuna_storage_url)
     else:
-        raise Exception("Cannot use SQLite storage with multiple workers. Please use a different backend.")
-=======
-    # if rank == 0:
-    storage = RDBStorage(url=optuna_storage_url)
-    # else:
-    #     raise Exception("Cannot use SQLite storage with multiple workers. Please use a different backend.")
-    
->>>>>>> 9d9a4e53
+
     
     return storage
 
@@ -257,12 +246,7 @@
     if rank == 0:
         logging.info(f"Connecting to Journal database {study_name}")
         optuna_storage_url = os.path.join(storage_dir, f"{study_name}.db")
-<<<<<<< HEAD
-=======
-        if rank == 0 and restart_tuning:
-            restart_journal_rank_zero(optuna_storage_url)
-    
->>>>>>> 9d9a4e53
+        
     storage = JournalStorage(JournalFileBackend(optuna_storage_url))
     return storage
     
@@ -285,12 +269,5 @@
         optuna_storage_url = f"mysql://{db.user}@{db.server_host}:{db.server_port}/{db_setup_params['study_name']}"
         # restart_mysql_rank_zero(optuna_storage_url)
         storage = RDBStorage(url=optuna_storage_url)
-<<<<<<< HEAD
-        # We no longer delete studies when restart_tuning is true
-        # Instead, we'll create a new unique study in tune_model()
-=======
-        if rank == 0 and restart_tuning:
-            delete_studies(storage)
->>>>>>> 9d9a4e53
         
     return storage