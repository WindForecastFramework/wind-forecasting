import os
from lightning.pytorch.utilities.model_summary import summarize
from gluonts.evaluation import MultivariateEvaluator, make_evaluation_predictions
from gluonts.model.forecast_generator import DistributionForecastGenerator, SampleForecastGenerator
from gluonts.time_feature._base import second_of_minute, minute_of_hour, hour_of_day, day_of_year
from gluonts.transform import ExpectedNumInstanceSampler, ValidationSplitSampler
import logging
import torch
import gc
import time # Added for load_study retry delay
import inspect
# Imports for Optuna
import optuna # Import the base optuna module for type hints
from optuna import create_study, load_study
from optuna.samplers import TPESampler
from optuna.pruners import HyperbandPruner, MedianPruner, PercentilePruner, NopPruner
from optuna.integration import PyTorchLightningPruningCallback
import lightning.pytorch as pl # Import pl alias

from optuna import create_study
from mysql.connector import connect as sql_connect
from optuna.storages import JournalStorage, RDBStorage
from optuna.storages.journal import JournalFileBackend

from wind_forecasting.utils.optuna_visualization import launch_optuna_dashboard
from wind_forecasting.utils.trial_utils import handle_trial_with_oom_protection

import random
import numpy as np

logging.basicConfig(level=logging.INFO, format='%(asctime)s - %(levelname)s - %(message)s')

# Wrapper class to safely pass the Optuna pruning callback to PyTorch Lightning
class SafePruningCallback(pl.Callback):
    def __init__(self, trial: optuna.trial.Trial, monitor: str):
        super().__init__()
        # Instantiate the actual Optuna callback internally
        self.optuna_pruning_callback = PyTorchLightningPruningCallback(trial, monitor)

    # Delegate the relevant callback method(s)
    def on_validation_end(self, trainer: "pl.Trainer", pl_module: "pl.LightningModule") -> None:
        # Call the corresponding method on the wrapped Optuna callback
        self.optuna_pruning_callback.on_validation_end(trainer, pl_module)

    # Delegate check_pruned if needed
    def check_pruned(self) -> None:
        self.optuna_pruning_callback.check_pruned()

class MLTuningObjective:
    def __init__(self, *, model, config, lightning_module_class, estimator_class, 
                 distr_output_class, max_epochs, limit_train_batches, data_module, 
                 metric, seed=42):
        self.model = model
        self.config = config
        self.lightning_module_class = lightning_module_class
        self.estimator_class = estimator_class
        self.distr_output_class = distr_output_class
        self.data_module = data_module
        self.metric = metric
        self.evaluator = MultivariateEvaluator(num_workers=None, custom_eval_fn=None)
        self.metrics = []
        self.seed = seed

        self.config["trainer"]["max_epochs"] = max_epochs
        self.config["trainer"]["limit_train_batches"] = limit_train_batches

        # Store pruning configuration
        self.pruning_enabled = "pruning" in config["optuna"] and config["optuna"]["pruning"].get("enabled", False)
        if self.pruning_enabled:
            logging.info(f"Pruning is enabled using {config['optuna']['pruning'].get('type', 'hyperband')} pruner")
        else:
            logging.info("Pruning is disabled")

        # Add GPU monitoring
        self.gpu_available = torch.cuda.is_available()
        if self.gpu_available:
            self.device = torch.cuda.current_device()
            self.gpu_name = torch.cuda.get_device_name(self.device)
            self.total_memory = torch.cuda.get_device_properties(self.device).total_memory
            logging.info(f"GPU monitoring initialized for {self.gpu_name}")

    def log_gpu_stats(self, stage=""):
        """Log GPU memory usage at different stages of training"""
        if not self.gpu_available:
            return

        # Memory in GB
        allocated = torch.cuda.memory_allocated(self.device) / 1e9
        reserved = torch.cuda.memory_reserved(self.device) / 1e9
        max_allocated = torch.cuda.max_memory_allocated(self.device) / 1e9
        total = self.total_memory / 1e9

        # Calculate utilization percentage
        utilization_percent = (allocated / total) * 100

        logging.info(f"GPU Stats {stage}: "
                    f"Current Memory: {allocated:.2f}GB ({utilization_percent:.1f}%), "
                    f"Reserved: {reserved:.2f}GB, "
                    f"Peak: {max_allocated:.2f}GB, "
                    f"Total: {total:.2f}GB")

    def __call__(self, trial):
        # Set random seeds for reproducibility within each trial
        # Use different but deterministic seeds for each trial by combining base seed with trial number
        trial_seed = self.seed + trial.number
        torch.manual_seed(trial_seed)
        torch.cuda.manual_seed_all(trial_seed)
        
        random.seed(trial_seed)
        np.random.seed(trial_seed)
        logging.info(f"Set random seed for trial {trial.number} to {trial_seed}")

        # Log GPU stats at the beginning of the trial
        self.log_gpu_stats(stage=f"Trial {trial.number} Start")

        params = self.estimator_class.get_params(trial)
        
        estimator_sig = inspect.signature(self.estimator_class.__init__)
        estimator_params = [param.name for param in estimator_sig.parameters.values()]
        
        if "dim_feedforward" not in params and "d_model" in params:
            # set dim_feedforward to 4x the d_model found in this trial 
            params["dim_feedforward"] = params["d_model"] * 4
        elif "d_model" in estimator_params and estimator_sig.parameters["d_model"].default is not inspect.Parameter.empty:
            # if d_model is not contained in the trial but is a paramter, get the default
            params["dim_feedforward"] = estimator_sig.parameters["d_model"].default * 4
        
        logging.info(f"Testing params {tuple((k, v) for k, v in params.items())}")
        
        self.config["dataset"].update({k: v for k, v in params.items() if k in self.config["dataset"]})
        self.config["model"][self.model].update({k: v for k, v in params.items() if k in self.config["model"][self.model]})
        self.config["trainer"].update({k: v for k, v in params.items() if k in self.config["trainer"]})

        # Configure trainer_kwargs to include pruning callback if enabled
        # Make a copy of callbacks to avoid modifying the original list across trials
        current_callbacks = list(self.config["trainer"].get("callbacks", []))
        if self.pruning_enabled:
            # Create the SAFE wrapper for the PyTorch Lightning pruning callback
            pruning_monitor_metric = "val_loss"
            pruning_callback = SafePruningCallback(
                trial,
                monitor=pruning_monitor_metric
            )
            current_callbacks.append(pruning_callback)
            logging.info(f"Added pruning callback for trial {trial.number}, monitoring '{pruning_monitor_metric}' (Objective metric: '{self.metric}')")

        # Verify GPU configuration before creating estimator
        if torch.cuda.is_available():
            device = torch.cuda.current_device()
            logging.info(f"Creating estimator using GPU {device}: {torch.cuda.get_device_name(device)}")

            # Ensure we have the right GPU configuration in trainer_kwargs
            if "devices" in self.config["trainer"] and self.config["trainer"]["devices"] > 1:
                if "CUDA_VISIBLE_DEVICES" in os.environ and len(os.environ["CUDA_VISIBLE_DEVICES"].split(",")) == 1:
                    logging.warning(f"Overriding trainer devices={self.config['trainer']['devices']} to 1 due to CUDA_VISIBLE_DEVICES")
                    self.config["trainer"]["devices"] = 1
                    self.config["trainer"]["strategy"] = "auto"
        else:
            logging.warning("No CUDA available for estimator creation")

        # Create a copy of trainer_kwargs for this trial to avoid side effects
        trial_trainer_kwargs = self.config["trainer"].copy()
        trial_trainer_kwargs["callbacks"] = current_callbacks # Use the potentially modified list

<<<<<<< HEAD
        # context_length = int(pd.Timedelta(self.config["dataset"]["context_length"], unit="s") / pd.Timedelta(self.data_module.freq))
        
        # Estimator Arguments to handle difference between models
        estimator_args = {
            "freq": self.data_module.freq,
            "prediction_length": self.data_module.prediction_length,
            "context_length": self.config["dataset"]["context_length"],
            "num_feat_dynamic_real": self.data_module.num_feat_dynamic_real,
            "num_feat_static_cat": self.data_module.num_feat_static_cat,
            "cardinality": self.data_module.cardinality,
            "num_feat_static_real": self.data_module.num_feat_static_real,
            "input_size": self.data_module.num_target_vars,
            "scaling": False,
            "lags_seq": [0],
            "use_lazyframe": False,
            "batch_size": self.config["dataset"].get("batch_size", 128),
            "num_batches_per_epoch": trial_trainer_kwargs["limit_train_batches"], # Use value from trial_trainer_kwargs
            "train_sampler": ExpectedNumInstanceSampler(num_instances=1.0, min_past=self.config["dataset"]["context_length"], min_future=self.data_module.prediction_length),
            "validation_sampler": ValidationSplitSampler(min_past=self.config["dataset"]["context_length"], min_future=self.data_module.prediction_length),
            "time_features": [second_of_minute, minute_of_hour, hour_of_day, day_of_year],
            # Include distr_output initially, will be removed conditionally
            "distr_output": self.distr_output_class(dim=self.data_module.num_target_vars, **self.config["model"]["distr_output"]["kwargs"]),
            "trainer_kwargs": trial_trainer_kwargs, # Pass the trial-specific kwargs
            "num_parallel_samples": self.config["model"][self.model].get("num_parallel_samples", 100) if self.model == 'tactis' else 100, # Default 100 if not specified
        }
        # Add model-specific tunable hyperparameters suggested by Optuna trial
        # Update with tunable parameters from the current trial
        estimator_args.update(params) # params contains the trial-suggested values

        # TACTiS manages its own distribution output internally, remove if present
        if self.model == 'tactis' and 'distr_output' in estimator_args:
            estimator_args.pop('distr_output')

        logging.info(f"Trial {trial.number}: Instantiating estimator '{self.model}' with final args: {list(estimator_args.keys())}")
        
        estimator = self.estimator_class(**estimator_args)
=======
        context_length = self.config["dataset"]["context_length_factor"] * self.data_module.prediction_length
        estimator = self.estimator_class(
            freq=self.data_module.freq,
            prediction_length=self.data_module.prediction_length,
            context_length=context_length,
            num_feat_dynamic_real=self.data_module.num_feat_dynamic_real,
            num_feat_static_cat=self.data_module.num_feat_static_cat,
            cardinality=self.data_module.cardinality,
            num_feat_static_real=self.data_module.num_feat_static_real,
            input_size=self.data_module.num_target_vars,
            scaling=False,
            lags_seq=[0], 
            use_lazyframe=False,
            batch_size=self.config["dataset"].get("batch_size", 128),
            num_batches_per_epoch=trial_trainer_kwargs["limit_train_batches"], # Use value from trial_trainer_kwargs
            train_sampler=ExpectedNumInstanceSampler(num_instances=1.0, min_past=context_length, min_future=self.data_module.prediction_length),
            validation_sampler=ValidationSplitSampler(min_past=context_length, min_future=self.data_module.prediction_length),
            time_features=[second_of_minute, minute_of_hour, hour_of_day, day_of_year],
            distr_output=self.distr_output_class(dim=self.data_module.num_target_vars, **self.config["model"]["distr_output"]["kwargs"]),
            trainer_kwargs=trial_trainer_kwargs, # Pass the trial-specific kwargs
            **self.config["model"][self.model]
        )
>>>>>>> d7b9092d

        # Log GPU stats before training
        self.log_gpu_stats(stage=f"Trial {trial.number} Before Training")

        # Conditionally Create Forecast Generator
        if self.model == 'tactis':
            # TACTiS uses SampleForecastGenerator internally for prediction
            # because its foweard pass returns samples not distribution parameters
            logging.info(f"Trial {trial.number}: Using SampleForecastGenerator for TACTiS model.")
            forecast_generator = SampleForecastGenerator()
        else:
            # Other models use DistributionForecastGenerator based on their distr_output
            logging.info(f"Trial {trial.number}: Using DistributionForecastGenerator for {self.model} model.")
            # Ensure estimator has distr_output before accessing
            if not hasattr(estimator, 'distr_output'):
                 raise AttributeError(f"Estimator for model '{self.model}' is missing 'distr_output' attribute needed for DistributionForecastGenerator.")
            forecast_generator = DistributionForecastGenerator(estimator.distr_output)

        train_output = estimator.train(
            training_data=self.data_module.train_dataset,
            validation_data=self.data_module.val_dataset,
            forecast_generator=forecast_generator
        )

        # Log GPU stats after training
        self.log_gpu_stats(stage=f"Trial {trial.number} After Training")

        model = self.lightning_module_class.load_from_checkpoint(train_output.trainer.checkpoint_callback.best_model_path)
        transformation = estimator.create_transformation(use_lazyframe=False)
        # Use the same conditional forecast_generator for creating the predictor
        predictor = estimator.create_predictor(transformation, model,
                                                forecast_generator=forecast_generator)

        # Conditional Evaluation Call
        eval_kwargs = {
            "dataset": self.data_module.test_dataset,
            "predictor": predictor,
        }
        if self.model == 'tactis':
            # TACTiS produces SampleForecast, no output_distr_params needed/possible
            logging.info(f"Trial {trial.number}: Evaluating TACTiS using SampleForecast.")
        else:
            # Other models produce DistributionForecast, specify params to extract
            # Example for LowRankMultivariateNormalOutput, adjust if other distrs are used
            eval_kwargs["output_distr_params"] = {"loc": "mean", "cov_factor": "cov_factor", "cov_diag": "cov_diag"}
            logging.info(f"Trial {trial.number}: Evaluating {self.model} using DistributionForecast with params: {eval_kwargs['output_distr_params']}")

<<<<<<< HEAD
        forecast_it, ts_it = make_evaluation_predictions(**eval_kwargs)

        forecasts = list(forecast_it)
        tss = list(ts_it)
        agg_metrics, _ = self.evaluator(iter(tss), iter(forecasts), num_series=self.data_module.num_target_vars)
=======
        forecast_it, ts_it = make_evaluation_predictions(
            dataset=self.data_module.val_dataset,
            predictor=predictor,
            output_distr_params={"loc": "mean", "cov_factor": "cov_factor", "cov_diag": "cov_diag"}
        )
        
        forecasts = forecast_it
        tss = ts_it
        agg_metrics, _ = self.evaluator(tss, forecasts, num_series=self.data_module.num_target_vars)
>>>>>>> d7b9092d
        agg_metrics["trainable_parameters"] = summarize(estimator.create_lightning_module()).trainable_parameters
        self.metrics.append(agg_metrics.copy())

        # Log available metrics for debugging
        logging.info(f"Trial {trial.number} - Aggregated metrics calculated: {list(agg_metrics.keys())}")


        # Log GPU stats at the end of the trial
        self.log_gpu_stats(stage=f"Trial {trial.number} End")

        # Force garbage collection at the end of each trial
        gc.collect()
        torch.cuda.empty_cache()

        # Return the specified metric, with error handling
        try:
            metric_value = agg_metrics[self.metric]
            logging.info(f"Trial {trial.number} - Returning metric '{self.metric}': {metric_value}")
            return metric_value
        except KeyError:
            logging.error(f"Trial {trial.number} - Metric '{self.metric}' not found in calculated metrics: {list(agg_metrics.keys())}")
            # Return a value indicating failure based on optimization direction
            return float('inf') if self.config["optuna"]["direction"] == "minimize" else float('-inf')

def get_storage(backend, study_name, storage_dir=None):
    if backend == "mysql":
        logging.info(f"Connecting to RDB database {study_name}")
        # try:
        db = sql_connect(host="localhost", user="root",
                        database=study_name)       
        # except Exception: 
        #     db = sql_connect(host="localhost", user="root")
        #     cursor = db.cursor()
        #     cursor.execute(f"CREATE DATABASE {study_name}") 
        # finally:
        storage = RDBStorage(url=f"mysql://{db.user}@{db.server_host}:{db.server_port}/{study_name}")
    elif backend == "sqlite":
        # SQLite with WAL mode - using a simpler URL format
        # os.makedirs(storage_dir, exist_ok=True)
        db_path = os.path.join(storage_dir, f"{study_name}.db")

        # Use a simplified connection string format that Optuna expects
        storage_url = f"sqlite:///{db_path}"

        # Check if database already exists and initialize WAL mode directly
        if not os.path.exists(db_path):
            try:
                import sqlite3
                # Create the database manually first with WAL settings
                conn = sqlite3.connect(db_path, timeout=60000)
                conn.execute("PRAGMA journal_mode=WAL")
                conn.execute("PRAGMA synchronous=NORMAL")
                conn.execute("PRAGMA cache_size=10000")
                conn.execute("PRAGMA temp_store=MEMORY")
                conn.execute("PRAGMA busy_timeout=60000")
                conn.execute("PRAGMA wal_autocheckpoint=1000")
                conn.commit()
                conn.close()
                logging.info(f"Created SQLite database with WAL mode at {db_path}")
            except Exception as e:
                logging.error(f"Error initializing SQLite database: {e}")
                
        storage = RDBStorage(url=storage_url)
        
    elif backend == "journal":
        logging.info(f"Connecting to Journal database {study_name}")
        storage = JournalStorage(JournalFileBackend(os.path.join(storage_dir, f"{study_name}.db")))
    
    return storage

def get_tuned_params(study_name, backend, storage_dir):
    logging.info(f"Getting storage for Optuna study {study_name}.")  
    storage = get_storage(backend=backend, study_name=study_name, storage_dir=storage_dir)
    try:
        study_id = storage.get_study_id_from_name(study_name)
    except Exception:
        raise FileNotFoundError(f"Optuna study {study_name} not found. Please run tune_hyperparameters_multi for all outputs first.")
    # self.model[output].set_params(**storage.get_best_trial(study_id).params)
    # storage.get_all_studies()[0]._study_id
    # estimato = self.create_model(**storage.get_best_trial(study_id).params)
    return storage.get_best_trial(study_id).params 

# Update signature: Add optuna_storage_url, remove storage_dir, use_rdb, restart_study
def tune_model(model, config, study_name, optuna_storage, lightning_module_class, estimator_class,
               max_epochs, limit_train_batches,
               distr_output_class, data_module,
               metric="mean_wQuantileLoss", direction="minimize", n_trials=10,
               trial_protection_callback=None, seed=42):

    # Log safely without credentials if they were included (they aren't for socket trust)
    if hasattr(optuna_storage, "url"):
        log_storage_url = optuna_storage.url.split('@')[0] + '@...' if '@' in optuna_storage.url else optuna_storage.url
        logging.info(f"Using Optuna storage URL: {log_storage_url}")

    # NOTE: Restarting the study is now handled in the Slurm script by deleting the PGDATA directory
   
    # Configure pruner based on settings
    pruner = None
    if "pruning" in config["optuna"] and config["optuna"]["pruning"].get("enabled", False):
        pruning_type = config["optuna"]["pruning"].get("type", "hyperband").lower()
        min_resource = config["optuna"]["pruning"].get("min_resource", 2)

        logging.info(f"Configuring pruner: type={pruning_type}, min_resource={min_resource}")

        if pruning_type == "hyperband":
            reduction_factor = config["optuna"]["pruning"].get("reduction_factor", 3)
            pruner = HyperbandPruner(
                min_resource=min_resource,
                max_resource=max_epochs,
                reduction_factor=reduction_factor
            )
            logging.info(f"Created HyperbandPruner with min_resource={min_resource}, max_resource={max_epochs}, reduction_factor={reduction_factor}")
        elif pruning_type == "median":
            pruner = MedianPruner(n_startup_trials=5, n_warmup_steps=min_resource)
            logging.info(f"Created MedianPruner with n_startup_trials=5, n_warmup_steps={min_resource}")
        elif pruning_type == "percentile":
            percentile = config["optuna"]["pruning"].get("percentile", 25)
            pruner = PercentilePruner(percentile=percentile, n_startup_trials=5, n_warmup_steps=min_resource)
            logging.info(f"Created PercentilePruner with percentile={percentile}, n_startup_trials=5, n_warmup_steps={min_resource}")
        else:
            logging.warning(f"Unknown pruner type: {pruning_type}, using no pruning")
            pruner = NopPruner()
    else:
        logging.info("Pruning is disabled, using NopPruner")
        pruner = NopPruner()

    # Get worker ID for study creation/loading logic
    # Use WORKER_RANK consistent with run_model.py. Default to '0' if not set.
    worker_id = os.environ.get('WORKER_RANK', '0')

    # Create study on rank 0, load on other ranks
    study = None # Initialize study variable
    try:
        if worker_id == '0':
            logging.info(f"Rank 0: Creating/loading Optuna study '{study_name}' with pruner: {type(pruner).__name__}")
            study = create_study(
                study_name=study_name,
                storage=optuna_storage,
                direction=direction,
                load_if_exists=True, # Rank 0 handles creation or loading
                sampler=TPESampler(seed=seed),
                pruner=pruner
            )
            logging.info(f"Rank 0: Study '{study_name}' created or loaded successfully.")

            # --- Launch Dashboard (Rank 0 only) ---
            if hasattr(optuna_storage, "url"):
                launch_optuna_dashboard(config, optuna_storage.url) # Call imported function
            # --------------------------------------
        else:
            # Non-rank-0 workers MUST load the study created by rank 0
            logging.info(f"Rank {worker_id}: Attempting to load existing Optuna study '{study_name}'")
            # Add a small delay and retry mechanism for loading, in case rank 0 is slightly delayed
            max_retries = 6 # Increased retries slightly
            retry_delay = 10 # Increased delay slightly
            for attempt in range(max_retries):
                try:
                    study = load_study(
                        study_name=study_name,
                        storage=optuna_storage,
                        sampler=TPESampler(seed=seed), # Sampler might be needed for load_study too
                        pruner=pruner
                    )
                    logging.info(f"Rank {worker_id}: Study '{study_name}' loaded successfully on attempt {attempt+1}.")
                    break # Exit loop on success
                except KeyError as e: # Optuna <3.0 raises KeyError if study doesn't exist yet
                     if attempt < max_retries - 1:
                          logging.warning(f"Rank {worker_id}: Study '{study_name}' not found yet (attempt {attempt+1}/{max_retries}). Retrying in {retry_delay}s... Error: {e}")
                          time.sleep(retry_delay)
                     else:
                          logging.error(f"Rank {worker_id}: Failed to load study '{study_name}' after {max_retries} attempts (KeyError). Aborting.")
                          raise
                except Exception as e: # Catch other potential loading errors (e.g., DB connection issues)
                     logging.error(f"Rank {worker_id}: An unexpected error occurred while loading study '{study_name}' on attempt {attempt+1}: {e}", exc_info=True)
                     # Decide whether to retry on other errors or raise immediately
                     if attempt < max_retries - 1:
                          logging.warning(f"Retrying in {retry_delay}s...")
                          time.sleep(retry_delay)
                     else:
                          logging.error(f"Rank {worker_id}: Failed to load study '{study_name}' after {max_retries} attempts due to persistent errors. Aborting.")
                          raise # Re-raise other errors after retries

            # Check if study was successfully loaded after the loop
            if study is None:
                 # This condition should ideally be caught by the error handling within the loop, but added for safety.
                 raise RuntimeError(f"Rank {worker_id}: Could not load study '{study_name}' after multiple retries.")

    except Exception as e:
        # Log error with rank information
        logging.error(f"Rank {worker_id}: Error creating/loading study '{study_name}': {str(e)}", exc_info=True)
        # Log storage URL safely
        if hasattr(optuna_storage, "url"):
            log_storage_url_safe = str(optuna_storage.url).split('@')[0] + '@...' if '@' in str(optuna_storage.url) else str(optuna_storage.url)
            logging.error(f"Error details - Type: {type(e).__name__}, Storage: {log_storage_url_safe}")
        else:
            logging.error(f"Error details - Type: {type(e).__name__}, Storage: Journal")
        raise

    # Worker ID already fetched above for study creation/loading

    logging.info(f"Worker {worker_id}: Participating in Optuna study {study_name}")

    tuning_objective = MLTuningObjective(model=model, config=config,
                                        lightning_module_class=lightning_module_class,
                                        estimator_class=estimator_class,
                                        distr_output_class=distr_output_class,
                                        max_epochs=max_epochs,
                                        limit_train_batches=limit_train_batches,
                                        data_module=data_module,
                                        metric=metric,
                                        seed=seed)

    # Use the trial protection callback if provided
    objective_fn = (lambda trial: trial_protection_callback(tuning_objective, trial)) if trial_protection_callback else tuning_objective

    try:
        # Let Optuna handle trial distribution - each worker will ask the storage for a trial
        # Show progress bar only on rank 0 to avoid cluttered logs
        study.optimize(objective_fn, n_trials=n_trials, show_progress_bar=(worker_id=='0'))
    except Exception as e:
        logging.error(f"Worker {worker_id}: Failed during study optimization: {str(e)}", exc_info=True)
        # Optionally, report trial as failed if possible? Optuna might handle this internally.
        # Consider adding: if 'trial' in locals(): trial.report(float('inf'), step=0); trial.storage.set_trial_state(trial._trial_id, optuna.trial.TrialState.FAIL)
        raise

    # All workers log their contribution
    logging.info(f"Worker {worker_id} completed optimization")

    # Generate visualizations if enabled (only rank 0 should do this)
    if worker_id == '0' and config.get("optuna", {}).get("visualization", {}).get("enabled", False):
        if study:
            try:
                from wind_forecasting.utils.optuna_visualization import generate_visualizations
                # Import the path resolution helper from db_utils or optuna_db_utils
                from wind_forecasting.utils.db_utils import _resolve_path

                vis_config = config["optuna"]["visualization"]

                # Resolve the output directory using the helper function and full config
                default_vis_path = os.path.join(config.get("logging", {}).get("optuna_dir", "logging/optuna"), "visualizations")
                # Pass vis_config as the dict containing 'output_dir', key 'output_dir', and the full 'config'
                visualization_dir = _resolve_path(vis_config, "output_dir", full_config=config, default=default_vis_path)

                if not visualization_dir:
                     logging.error("Rank 0: Could not determine visualization output directory. Skipping visualization.")
                else:
                    logging.info(f"Rank 0: Resolved visualization output directory: {visualization_dir}")
                    os.makedirs(visualization_dir, exist_ok=True) # Ensure directory exists

                    # Generate plots
                    logging.info(f"Rank 0: Generating Optuna visualizations in {visualization_dir}")
                    summary_path = generate_visualizations(study, visualization_dir, vis_config) # Pass vis_config

                    if summary_path:
                        logging.info(f"Rank 0: Generated Optuna visualizations - summary available at: {summary_path}")
                    else:
                        logging.warning("Rank 0: No visualizations were generated - study may not have enough completed trials or an error occurred.")

            except ImportError:
                 logging.warning("Rank 0: Could not import visualization modules. Skipping visualization generation.")
            except Exception as e:
                logging.error(f"Rank 0: Failed to generate Optuna visualizations: {e}", exc_info=True)
        else:
             logging.warning("Rank 0: Study object not available, cannot generate visualizations.")

    # Log best trial details (only rank 0)
    if worker_id == '0' and study: # Check if study object exists
        if len(study.trials) > 0:
            logging.info("Number of finished trials: {}".format(len(study.trials)))
            logging.info("Best trial:")
            trial = study.best_trial
            logging.info("  Value: {}".format(trial.value))
            logging.info("  Params: ")
            for key, value in trial.params.items():
                logging.info("    {}: {}".format(key, value))
        else:
            logging.warning("No trials were completed")

    return study.best_params<|MERGE_RESOLUTION|>--- conflicted
+++ resolved
@@ -162,14 +162,13 @@
         trial_trainer_kwargs = self.config["trainer"].copy()
         trial_trainer_kwargs["callbacks"] = current_callbacks # Use the potentially modified list
 
-<<<<<<< HEAD
-        # context_length = int(pd.Timedelta(self.config["dataset"]["context_length"], unit="s") / pd.Timedelta(self.data_module.freq))
+        context_length = self.config["dataset"]["context_length_factor"] * self.data_module.prediction_length
         
         # Estimator Arguments to handle difference between models
         estimator_args = {
             "freq": self.data_module.freq,
             "prediction_length": self.data_module.prediction_length,
-            "context_length": self.config["dataset"]["context_length"],
+            "context_length": context_length,
             "num_feat_dynamic_real": self.data_module.num_feat_dynamic_real,
             "num_feat_static_cat": self.data_module.num_feat_static_cat,
             "cardinality": self.data_module.cardinality,
@@ -199,30 +198,6 @@
         logging.info(f"Trial {trial.number}: Instantiating estimator '{self.model}' with final args: {list(estimator_args.keys())}")
         
         estimator = self.estimator_class(**estimator_args)
-=======
-        context_length = self.config["dataset"]["context_length_factor"] * self.data_module.prediction_length
-        estimator = self.estimator_class(
-            freq=self.data_module.freq,
-            prediction_length=self.data_module.prediction_length,
-            context_length=context_length,
-            num_feat_dynamic_real=self.data_module.num_feat_dynamic_real,
-            num_feat_static_cat=self.data_module.num_feat_static_cat,
-            cardinality=self.data_module.cardinality,
-            num_feat_static_real=self.data_module.num_feat_static_real,
-            input_size=self.data_module.num_target_vars,
-            scaling=False,
-            lags_seq=[0], 
-            use_lazyframe=False,
-            batch_size=self.config["dataset"].get("batch_size", 128),
-            num_batches_per_epoch=trial_trainer_kwargs["limit_train_batches"], # Use value from trial_trainer_kwargs
-            train_sampler=ExpectedNumInstanceSampler(num_instances=1.0, min_past=context_length, min_future=self.data_module.prediction_length),
-            validation_sampler=ValidationSplitSampler(min_past=context_length, min_future=self.data_module.prediction_length),
-            time_features=[second_of_minute, minute_of_hour, hour_of_day, day_of_year],
-            distr_output=self.distr_output_class(dim=self.data_module.num_target_vars, **self.config["model"]["distr_output"]["kwargs"]),
-            trainer_kwargs=trial_trainer_kwargs, # Pass the trial-specific kwargs
-            **self.config["model"][self.model]
-        )
->>>>>>> d7b9092d
 
         # Log GPU stats before training
         self.log_gpu_stats(stage=f"Trial {trial.number} Before Training")
@@ -258,7 +233,7 @@
 
         # Conditional Evaluation Call
         eval_kwargs = {
-            "dataset": self.data_module.test_dataset,
+            "dataset": self.data_module.val_dataset,
             "predictor": predictor,
         }
         if self.model == 'tactis':
@@ -269,24 +244,13 @@
             # Example for LowRankMultivariateNormalOutput, adjust if other distrs are used
             eval_kwargs["output_distr_params"] = {"loc": "mean", "cov_factor": "cov_factor", "cov_diag": "cov_diag"}
             logging.info(f"Trial {trial.number}: Evaluating {self.model} using DistributionForecast with params: {eval_kwargs['output_distr_params']}")
-
-<<<<<<< HEAD
+      
         forecast_it, ts_it = make_evaluation_predictions(**eval_kwargs)
 
-        forecasts = list(forecast_it)
-        tss = list(ts_it)
-        agg_metrics, _ = self.evaluator(iter(tss), iter(forecasts), num_series=self.data_module.num_target_vars)
-=======
-        forecast_it, ts_it = make_evaluation_predictions(
-            dataset=self.data_module.val_dataset,
-            predictor=predictor,
-            output_distr_params={"loc": "mean", "cov_factor": "cov_factor", "cov_diag": "cov_diag"}
-        )
-        
         forecasts = forecast_it
         tss = ts_it
         agg_metrics, _ = self.evaluator(tss, forecasts, num_series=self.data_module.num_target_vars)
->>>>>>> d7b9092d
+        
         agg_metrics["trainable_parameters"] = summarize(estimator.create_lightning_module()).trainable_parameters
         self.metrics.append(agg_metrics.copy())
 
