import os
from pytorch_lightning.utilities.model_summary import summarize
from gluonts.evaluation import MultivariateEvaluator, make_evaluation_predictions
from gluonts.model.forecast_generator import DistributionForecastGenerator
from gluonts.time_feature._base import second_of_minute, minute_of_hour, hour_of_day, day_of_year
from gluonts.transform import ExpectedNumInstanceSampler, ValidationSplitSampler
import logging
import torch
import gc

from mysql.connector import connect as sql_connect
from optuna import create_study
from optuna.samplers import TPESampler
from optuna.storages import JournalStorage
from optuna.storages.journal import JournalFileBackend
from optuna.samplers import TPESampler

logging.basicConfig(level=logging.INFO, format='%(asctime)s - %(levelname)s - %(message)s')

class MLTuningObjective:
    def __init__(self, *, model, config, lightning_module_class, estimator_class, distr_output_class, max_epochs, limit_train_batches, data_module, metric, context_length_choices):
        self.model = model
        self.config = config
        self.lightning_module_class = lightning_module_class
        self.estimator_class = estimator_class
        self.distr_output_class = distr_output_class
        self.data_module = data_module
        self.metric = metric
        self.evaluator = MultivariateEvaluator(num_workers=None, custom_eval_fn=None)
        self.context_length_choices = context_length_choices
        self.metrics = []

        self.config["trainer"]["max_epochs"] = max_epochs
        self.config["trainer"]["limit_train_batches"] = limit_train_batches
        
        # Add GPU monitoring
        self.gpu_available = torch.cuda.is_available()
        if self.gpu_available:
            self.device = torch.cuda.current_device()
            self.gpu_name = torch.cuda.get_device_name(self.device)
            self.total_memory = torch.cuda.get_device_properties(self.device).total_memory
            logging.info(f"GPU monitoring initialized for {self.gpu_name}")
    
    def log_gpu_stats(self, stage=""):
        """Log GPU memory usage at different stages of training"""
        if not self.gpu_available:
            return
            
        # Memory in GB
        allocated = torch.cuda.memory_allocated(self.device) / 1e9
        reserved = torch.cuda.memory_reserved(self.device) / 1e9
        max_allocated = torch.cuda.max_memory_allocated(self.device) / 1e9
        total = self.total_memory / 1e9
        
        # Calculate utilization percentage
        utilization_percent = (allocated / total) * 100
        
        logging.info(f"GPU Stats {stage}: "
                    f"Current Memory: {allocated:.2f}GB ({utilization_percent:.1f}%), "
                    f"Reserved: {reserved:.2f}GB, "
                    f"Peak: {max_allocated:.2f}GB, "
                    f"Total: {total:.2f}GB")
     
    def __call__(self, trial):
        # Log GPU stats at the beginning of the trial
        self.log_gpu_stats(stage=f"Trial {trial.number} Start")
        
        # params = self.get_params(trial)
        params = self.estimator_class.get_params(trial, self.context_length_choices)
        self.config["dataset"].update({k: v for k, v in params.items() if k in self.config["dataset"]})
        self.config["model"][self.model].update({k: v for k, v in params.items() if k in self.config["model"][self.model]})
        self.config["trainer"].update({k: v for k, v in params.items() if k in self.config["trainer"]})
        # Verify GPU configuration before creating estimator
        if torch.cuda.is_available():
            device = torch.cuda.current_device()
            logging.info(f"Creating estimator using GPU {device}: {torch.cuda.get_device_name(device)}")
            
            # Ensure we have the right GPU configuration in trainer_kwargs
            # This helps avoid the "You requested gpu: [0, 1, 2, 3] But your machine only has: [0]" error
            if "devices" in self.config["trainer"] and self.config["trainer"]["devices"] > 1:
                if "CUDA_VISIBLE_DEVICES" in os.environ and len(os.environ["CUDA_VISIBLE_DEVICES"].split(",")) == 1:
                    logging.warning(f"Overriding trainer devices={self.config['trainer']['devices']} to 1 due to CUDA_VISIBLE_DEVICES")
                    self.config["trainer"]["devices"] = 1
                    self.config["trainer"]["strategy"] = "auto"
        else:
            logging.warning("No CUDA available for estimator creation")
    
        estimator = self.estimator_class(
            freq=self.data_module.freq,
            prediction_length=self.data_module.prediction_length,
            context_length=self.config["dataset"]["context_length"],
            num_feat_dynamic_real=self.data_module.num_feat_dynamic_real,
            num_feat_static_cat=self.data_module.num_feat_static_cat,
            cardinality=self.data_module.cardinality,
            num_feat_static_real=self.data_module.num_feat_static_real,
            input_size=self.data_module.num_target_vars,
            scaling=False,
            
            batch_size=self.config["dataset"].setdefault("batch_size", 128),
            num_batches_per_epoch=self.config["trainer"]["limit_train_batches"],
            train_sampler=ExpectedNumInstanceSampler(num_instances=1.0, min_past=self.config["dataset"]["context_length"], min_future=self.data_module.prediction_length),
            validation_sampler=ValidationSplitSampler(min_past=self.config["dataset"]["context_length"], min_future=self.data_module.prediction_length),
            time_features=[second_of_minute, minute_of_hour, hour_of_day, day_of_year],
            distr_output=self.distr_output_class(dim=self.data_module.num_target_vars, **self.config["model"]["distr_output"]["kwargs"]),
            trainer_kwargs=self.config["trainer"],
            **self.config["model"][self.model]
        )
        
        # Log GPU stats before training
        self.log_gpu_stats(stage=f"Trial {trial.number} Before Training")
        
        train_output = estimator.train(
            training_data=self.data_module.train_dataset,
            validation_data=self.data_module.val_dataset,
            forecast_generator=DistributionForecastGenerator(estimator.distr_output)
        )
        
        # Log GPU stats after training
        self.log_gpu_stats(stage=f"Trial {trial.number} After Training")
        
        model = self.lightning_module_class.load_from_checkpoint(train_output.trainer.checkpoint_callback.best_model_path)
        transformation = estimator.create_transformation(use_lazyframe=False)
        predictor = estimator.create_predictor(transformation, model, 
                                                forecast_generator=DistributionForecastGenerator(estimator.distr_output))
        
        forecast_it, ts_it = make_evaluation_predictions(
            dataset=self.data_module.test_dataset, 
            predictor=predictor,
            output_distr_params=True
        )
        
        forecasts = list(forecast_it)
        tss = list(ts_it)
        agg_metrics, _ = self.evaluator(iter(tss), iter(forecasts), num_series=self.data_module.num_target_vars)
        agg_metrics["trainable_parameters"] = summarize(estimator.create_lightning_module()).trainable_parameters
        self.metrics.append(agg_metrics.copy())
        
        # Checkpoint the WAL file every 5 trials to prevent excessive growth
        if trial.number % 5 == 0 and hasattr(trial.study, '_storage') and hasattr(trial.study._storage, '_url'):
            try:
                if hasattr(trial.study._storage, '_url') and 'sqlite' in trial.study._storage._url:
                    import sqlite3
                    db_path = trial.study._storage._url.replace('sqlite:///', '').split('?')[0]
                    conn = sqlite3.connect(db_path)
                    conn.execute("PRAGMA wal_checkpoint(RESTART)")
                    conn.close()
                    logging.info(f"Forced WAL checkpoint at trial {trial.number}")
            except Exception as e:
                logging.warning(f"Failed to checkpoint WAL file: {e}")
        
        # Log GPU stats at the end of the trial
        self.log_gpu_stats(stage=f"Trial {trial.number} End")
        
        # Force garbage collection at the end of each trial
        gc.collect()
        torch.cuda.empty_cache()
        
        return agg_metrics[self.metric]


<<<<<<< HEAD
def get_storage(use_rdb, study_name, journal_storage_dir=None):
    """
    Get storage for Optuna studies.
    
    Args:
        use_rdb: Whether to use SQLite storage
        study_name: Name of the study
        journal_storage_dir: Directory to store journal files
        
    Returns:
        Storage object for Optuna
    """
    if use_rdb:
        # For parallel execution, we need to handle SQLite concurrency issues
        os.makedirs(journal_storage_dir, exist_ok=True)
        
        # Get worker ID to potentially create worker-specific database files
        worker_id = os.environ.get('SLURM_PROCID', '0')
        
        # Use a single database with optimized locking parameters for SLURM parallel jobs
        db_path = os.path.join(journal_storage_dir, f"{study_name}.db")
        
        # Optuna connection pooling is disabled by default in sqlite
        # These optimized parameters significantly improve parallel access:
        # - timeout=600: 10 minutes wait on locks (prevents early failures)
        # - isolation_level=IMMEDIATE: Reduces deadlocks by starting transaction immediately
        # - connect_args: Additional SQLite configuration for better concurrency
        storage_url = f"sqlite:///{db_path}?timeout=600&isolation_level=IMMEDIATE"
        
        # Log the database file size for monitoring
        if os.path.exists(db_path):
            db_size_mb = os.path.getsize(db_path) / (1024 * 1024)
            logging.info(f"SQLite database size: {db_size_mb:.2f} MB")
        
=======
def get_storage(storage_type, study_name, journal_storage_dir=None):
    if storage_type == "mysql":
        logging.info(f"Connecting to RDB database {study_name}")
        try:
            db = sql_connect(host="localhost", user="root",
                            database=study_name)       
        except Exception: 
            db = sql_connect(host="localhost", user="root")
            cursor = db.cursor()
            cursor.execute(f"CREATE DATABASE {study_name}") 
        finally:
            storage = RDBStorage(url=f"mysql://{db.user}@{db.server_host}:{db.server_port}/{study_name}")
    elif storage_type == "sqlite":
        # SQLite with WAL mode - using a simpler URL format
        os.makedirs(journal_storage_dir, exist_ok=True)
        db_path = os.path.join(journal_storage_dir, f"{study_name}.db")

        # Use a simplified connection string format that Optuna expects
        storage_url = f"sqlite:///{db_path}"

>>>>>>> 15055cf8
        # Check if database already exists and initialize WAL mode directly
        if not os.path.exists(db_path):
            try:
                import sqlite3
                # Create the database manually first with WAL settings
<<<<<<< HEAD
                conn = sqlite3.connect(db_path, timeout=300000)  # 5 minutes timeout
                conn.execute("PRAGMA journal_mode=WAL")
                conn.execute("PRAGMA synchronous=NORMAL")  # Less durability but faster
                conn.execute("PRAGMA cache_size=10000")    # Larger cache
                conn.execute("PRAGMA temp_store=MEMORY")   # Use memory for temp operations
                conn.execute("PRAGMA busy_timeout=300000") # 5 minutes busy timeout
                conn.execute("PRAGMA wal_autocheckpoint=1000") # Less frequent checkpoints
                conn.execute("PRAGMA mmap_size=30000000000") # Memory mapping for large DB
                conn.commit()
                conn.close()
                logging.info(f"Created SQLite database with optimized settings at {db_path}")
            except Exception as e:
                logging.error(f"Error initializing SQLite database: {e}")
                
        # Log worker assignment for debugging
        logging.info(f"Worker {worker_id} using SQLite database at {db_path}")
        
        return storage_url
    else:
        # Existing journal storage implementation
        journal_file = os.path.join(journal_storage_dir, f"{study_name}.journal")
        storage = JournalStorage(
            JournalFileBackend(journal_file)
        )
        return storage
    
def check_wal_mode(db_path):
    """Verify that WAL mode is working on the filesystem."""
    import sqlite3
    try:
        conn = sqlite3.connect(db_path)
        cursor = conn.cursor()
        cursor.execute("PRAGMA journal_mode")
        result = cursor.fetchone()[0]
        conn.close()
        
        if result.upper() != 'WAL':
            logging.warning(f"WAL mode not supported on {db_path}! Using {result} instead.")
            return False
        else:
            logging.info(f"Successfully confirmed WAL mode on {db_path}")
            return True
    except Exception as e:
        logging.error(f"Error checking WAL mode: {e}")
        return False
=======
                conn = sqlite3.connect(db_path, timeout=60000)
                conn.execute("PRAGMA journal_mode=WAL")
                conn.execute("PRAGMA synchronous=NORMAL")
                conn.execute("PRAGMA cache_size=10000")
                conn.execute("PRAGMA temp_store=MEMORY")
                conn.execute("PRAGMA busy_timeout=60000")
                conn.execute("PRAGMA wal_autocheckpoint=1000")
                conn.commit()
                conn.close()
                logging.info(f"Created SQLite database with WAL mode at {db_path}")
            except Exception as e:
                logging.error(f"Error initializing SQLite database: {e}")
                
        storage = RDBStorage(url=storage_url)
        
    elif storage_type == "journal":
        logging.info(f"Connecting to Journal database {study_name}")
        storage = JournalStorage(JournalFileBackend(os.path.join(journal_storage_dir, f"{study_name}.log")))
    
    return storage
>>>>>>> 15055cf8

def get_tuned_params(model, data_source, storage_type, journal_storage_dir):
    study_name = f"tuning_{model}_{data_source}"
    logging.info(f"Allocating storage for Optuna study {study_name}.")  
    storage = get_storage(storage_type=storage_type, study_name=study_name, journal_storage_dir=journal_storage_dir)
    try:
        study_id = storage.get_study_id_from_name(study_name)
    except Exception:
        raise FileNotFoundError(f"Optuna study {study_name} not found. Please run tune_hyperparameters_multi for all outputs first.")
    # self.model[output].set_params(**storage.get_best_trial(study_id).params)
    # storage.get_all_studies()[0]._study_id
    # estimato = self.create_model(**storage.get_best_trial(study_id).params)
    return storage.get_best_trial(study_id).params 

def tune_model(model, config, lightning_module_class, estimator_class, 
               max_epochs, limit_train_batches, 
               distr_output_class, data_module, context_length_choices, 
<<<<<<< HEAD
               journal_storage_dir, use_rdb=True, restart_study=False, metric="mean_wQuantileLoss", 
               direction="minimize", n_trials=10, trial_protection_callback=None):
    
    # Make sure the journal directory exists
    os.makedirs(journal_storage_dir, exist_ok=True)
    
    # Ensure WandB is correctly initialized with the proper directory
    if "logging" in config and "wandb_dir" in config["logging"]:
        wandb_dir = config["logging"]["wandb_dir"]
        os.makedirs(wandb_dir, exist_ok=True)
        os.environ["WANDB_DIR"] = wandb_dir
    
    study_name = config["optuna"]["study_name"]
    logging.info(f"Allocating storage for Optuna study {study_name} in {journal_storage_dir}")  
    
    # Handle restarting the study differently for SQLite
    if restart_study:
        if use_rdb:
            # For SQLite, we can drop and recreate the DB
            db_path = os.path.join(journal_storage_dir, f"{study_name}.db")
            wal_path = f"{db_path}-wal"
            shm_path = f"{db_path}-shm"
            
            # Remove the database and associated WAL files if they exist
            for path in [db_path, wal_path, shm_path]:
                if os.path.exists(path):
                    try:
                        os.remove(path)
                        logging.info(f"Deleted {path}")
                    except Exception as e:
                        logging.warning(f"Could not delete {path}: {e}")
        else:
            # Original journal file handling
            journal_file = os.path.join(journal_storage_dir, f"{study_name}.journal")
            if os.path.exists(journal_file):
                try:
                    os.remove(journal_file)
                    logging.info(f"Deleted journal file {journal_file}")
                except Exception as e:
                    logging.warning(f"Could not delete journal file {journal_file}: {e}")
    
    # Get storage after potential deletions
    storage = get_storage(use_rdb=use_rdb, study_name=study_name, journal_storage_dir=journal_storage_dir)
    
    # Create or load the study with standard hyperparameters
    try:
        logging.info(f"Creating Optuna study {study_name}")
        study = create_study(
            study_name=study_name,
            storage=storage,
            direction=direction,
            load_if_exists=True,
            sampler=TPESampler(seed=42)
        )
        logging.info(f"Study successfully created or loaded: {study_name}")
    except Exception as e:
        logging.error(f"Error creating study: {str(e)}")
        logging.error(f"Error type: {type(e).__name__}")
        logging.error(f"Storage type: {type(storage).__name__}")
        logging.error(f"Storage value: {storage}")
        raise
    
    # Get worker ID for logging
    worker_id = os.environ.get('SLURM_PROCID', '0')
    
    logging.info(f"Worker {worker_id}: Optimizing Optuna study {study_name}.")
=======
               journal_storage_dir, storage_type="sqlite", restart_tuning=False, metric="mean_wQuantileLoss", 
               direction="minimize", n_trials=10):
    
    assert storage_type in ["sqlite", "mysql", "journal"]
    study_name = f"tuning_{model}"
    logging.info(f"Allocating storage for Optuna study {study_name}.")  
    storage = get_storage(storage_type=storage_type, study_name=study_name, journal_storage_dir=journal_storage_dir)
    if restart_tuning:
        logging.info(f"Deleting existing Optuna studies {storage.get_all_studies()}.")  
        for s in storage.get_all_studies():
            storage.delete_study(s._study_id)
            
    logging.info(f"Creating Optuna study {study_name}.")  
    study = create_study(study_name=study_name,
                         storage=storage,
                         direction=direction,
                         load_if_exists=True,
                         sampler=TPESampler())
>>>>>>> 15055cf8
    
    tuning_objective = MLTuningObjective(model=model, config=config, 
                                        lightning_module_class=lightning_module_class,
                                        estimator_class=estimator_class, 
                                        distr_output_class=distr_output_class,
                                        max_epochs=max_epochs,
                                        limit_train_batches=limit_train_batches,
                                        data_module=data_module, 
                                        context_length_choices=context_length_choices, 
                                        metric=metric)
    
    # Create worker-specific trial partitioning
    total_workers = int(os.environ.get('SLURM_NTASKS', '1'))
    worker_id_int = int(worker_id)
    
    # Calculate trials per worker and assign specific trial indices to each worker
    n_trials_per_worker = max(1, n_trials // total_workers)
    # Ensure the last worker picks up any remainder trials
    if worker_id_int == total_workers - 1:
        n_trials_per_worker += n_trials % total_workers
        
    # Calculate start and end indices for this worker's trials
    start_idx = worker_id_int * (n_trials // total_workers)
    end_idx = start_idx + n_trials_per_worker
    
    logging.info(f"Worker {worker_id} will run {n_trials_per_worker} trials (indices {start_idx}-{end_idx-1})")
    
    # Use a worker-specific seed to ensure different exploration paths
    worker_seed = 42 + worker_id_int
    study.sampler = TPESampler(seed=worker_seed)
    
    # Use the trial protection callback if provided
    objective_fn = (lambda trial: trial_protection_callback(tuning_objective, trial)) if trial_protection_callback else tuning_objective
    
    try:
        # Create a worker-specific pruner to avoid expensive trials
        study.optimize(objective_fn, n_trials=n_trials_per_worker, show_progress_bar=True)
    except Exception as e:
        logging.error(f"Worker {worker_id} failed with error: {str(e)}")
        logging.error(f"Error details: {type(e).__name__}")
        raise

    if worker_id == '0':  # Only the first worker prints the final results
        logging.info("Number of finished trials: {}".format(len(study.trials)))
        logging.info("Best trial:")
        trial = study.best_trial
        logging.info("  Value: {}".format(trial.value))
        logging.info("  Params: ")
        for key, value in trial.params.items():
            logging.info("    {}: {}".format(key, value))
        
    return study.best_params<|MERGE_RESOLUTION|>--- conflicted
+++ resolved
@@ -8,12 +8,11 @@
 import torch
 import gc
 
-from mysql.connector import connect as sql_connect
+# Removed mysql.connector import as MySQL logic is dropped
 from optuna import create_study
 from optuna.samplers import TPESampler
 from optuna.storages import JournalStorage
 from optuna.storages.journal import JournalFileBackend
-from optuna.samplers import TPESampler
 
 logging.basicConfig(level=logging.INFO, format='%(asctime)s - %(levelname)s - %(message)s')
 
@@ -95,7 +94,7 @@
             num_feat_static_real=self.data_module.num_feat_static_real,
             input_size=self.data_module.num_target_vars,
             scaling=False,
-            
+
             batch_size=self.config["dataset"].setdefault("batch_size", 128),
             num_batches_per_epoch=self.config["trainer"]["limit_train_batches"],
             train_sampler=ExpectedNumInstanceSampler(num_instances=1.0, min_past=self.config["dataset"]["context_length"], min_future=self.data_module.prediction_length),
@@ -120,15 +119,15 @@
         
         model = self.lightning_module_class.load_from_checkpoint(train_output.trainer.checkpoint_callback.best_model_path)
         transformation = estimator.create_transformation(use_lazyframe=False)
-        predictor = estimator.create_predictor(transformation, model, 
+        predictor = estimator.create_predictor(transformation, model,
                                                 forecast_generator=DistributionForecastGenerator(estimator.distr_output))
-        
+
         forecast_it, ts_it = make_evaluation_predictions(
-            dataset=self.data_module.test_dataset, 
+            dataset=self.data_module.test_dataset,
             predictor=predictor,
             output_distr_params=True
         )
-        
+
         forecasts = list(forecast_it)
         tss = list(ts_it)
         agg_metrics, _ = self.evaluator(iter(tss), iter(forecasts), num_series=self.data_module.num_target_vars)
@@ -158,7 +157,6 @@
         return agg_metrics[self.metric]
 
 
-<<<<<<< HEAD
 def get_storage(use_rdb, study_name, journal_storage_dir=None):
     """
     Get storage for Optuna studies.
@@ -193,34 +191,11 @@
             db_size_mb = os.path.getsize(db_path) / (1024 * 1024)
             logging.info(f"SQLite database size: {db_size_mb:.2f} MB")
         
-=======
-def get_storage(storage_type, study_name, journal_storage_dir=None):
-    if storage_type == "mysql":
-        logging.info(f"Connecting to RDB database {study_name}")
-        try:
-            db = sql_connect(host="localhost", user="root",
-                            database=study_name)       
-        except Exception: 
-            db = sql_connect(host="localhost", user="root")
-            cursor = db.cursor()
-            cursor.execute(f"CREATE DATABASE {study_name}") 
-        finally:
-            storage = RDBStorage(url=f"mysql://{db.user}@{db.server_host}:{db.server_port}/{study_name}")
-    elif storage_type == "sqlite":
-        # SQLite with WAL mode - using a simpler URL format
-        os.makedirs(journal_storage_dir, exist_ok=True)
-        db_path = os.path.join(journal_storage_dir, f"{study_name}.db")
-
-        # Use a simplified connection string format that Optuna expects
-        storage_url = f"sqlite:///{db_path}"
-
->>>>>>> 15055cf8
         # Check if database already exists and initialize WAL mode directly
         if not os.path.exists(db_path):
             try:
                 import sqlite3
                 # Create the database manually first with WAL settings
-<<<<<<< HEAD
                 conn = sqlite3.connect(db_path, timeout=300000)  # 5 minutes timeout
                 conn.execute("PRAGMA journal_mode=WAL")
                 conn.execute("PRAGMA synchronous=NORMAL")  # Less durability but faster
@@ -266,33 +241,9 @@
     except Exception as e:
         logging.error(f"Error checking WAL mode: {e}")
         return False
-=======
-                conn = sqlite3.connect(db_path, timeout=60000)
-                conn.execute("PRAGMA journal_mode=WAL")
-                conn.execute("PRAGMA synchronous=NORMAL")
-                conn.execute("PRAGMA cache_size=10000")
-                conn.execute("PRAGMA temp_store=MEMORY")
-                conn.execute("PRAGMA busy_timeout=60000")
-                conn.execute("PRAGMA wal_autocheckpoint=1000")
-                conn.commit()
-                conn.close()
-                logging.info(f"Created SQLite database with WAL mode at {db_path}")
-            except Exception as e:
-                logging.error(f"Error initializing SQLite database: {e}")
-                
-        storage = RDBStorage(url=storage_url)
-        
-    elif storage_type == "journal":
-        logging.info(f"Connecting to Journal database {study_name}")
-        storage = JournalStorage(JournalFileBackend(os.path.join(journal_storage_dir, f"{study_name}.log")))
-    
-    return storage
->>>>>>> 15055cf8
-
-def get_tuned_params(model, data_source, storage_type, journal_storage_dir):
-    study_name = f"tuning_{model}_{data_source}"
-    logging.info(f"Allocating storage for Optuna study {study_name}.")  
-    storage = get_storage(storage_type=storage_type, study_name=study_name, journal_storage_dir=journal_storage_dir)
+
+def get_tuned_params(use_rdb, study_name):
+    storage = get_storage(use_rdb=use_rdb, study_name=study_name)
     try:
         study_id = storage.get_study_id_from_name(study_name)
     except Exception:
@@ -305,7 +256,6 @@
 def tune_model(model, config, lightning_module_class, estimator_class, 
                max_epochs, limit_train_batches, 
                distr_output_class, data_module, context_length_choices, 
-<<<<<<< HEAD
                journal_storage_dir, use_rdb=True, restart_study=False, metric="mean_wQuantileLoss", 
                direction="minimize", n_trials=10, trial_protection_callback=None):
     
@@ -372,35 +322,15 @@
     worker_id = os.environ.get('SLURM_PROCID', '0')
     
     logging.info(f"Worker {worker_id}: Optimizing Optuna study {study_name}.")
-=======
-               journal_storage_dir, storage_type="sqlite", restart_tuning=False, metric="mean_wQuantileLoss", 
-               direction="minimize", n_trials=10):
-    
-    assert storage_type in ["sqlite", "mysql", "journal"]
-    study_name = f"tuning_{model}"
-    logging.info(f"Allocating storage for Optuna study {study_name}.")  
-    storage = get_storage(storage_type=storage_type, study_name=study_name, journal_storage_dir=journal_storage_dir)
-    if restart_tuning:
-        logging.info(f"Deleting existing Optuna studies {storage.get_all_studies()}.")  
-        for s in storage.get_all_studies():
-            storage.delete_study(s._study_id)
-            
-    logging.info(f"Creating Optuna study {study_name}.")  
-    study = create_study(study_name=study_name,
-                         storage=storage,
-                         direction=direction,
-                         load_if_exists=True,
-                         sampler=TPESampler())
->>>>>>> 15055cf8
     
     tuning_objective = MLTuningObjective(model=model, config=config, 
                                         lightning_module_class=lightning_module_class,
-                                        estimator_class=estimator_class, 
+                                        estimator_class=estimator_class,
                                         distr_output_class=distr_output_class,
                                         max_epochs=max_epochs,
                                         limit_train_batches=limit_train_batches,
-                                        data_module=data_module, 
-                                        context_length_choices=context_length_choices, 
+                                        data_module=data_module,
+                                        context_length_choices=context_length_choices,
                                         metric=metric)
     
     # Create worker-specific trial partitioning
