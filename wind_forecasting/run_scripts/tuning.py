import os
from lightning.pytorch.utilities.model_summary import summarize
from gluonts.evaluation import MultivariateEvaluator, make_evaluation_predictions
from gluonts.model.forecast_generator import DistributionForecastGenerator, SampleForecastGenerator
from gluonts.time_feature._base import second_of_minute, minute_of_hour, hour_of_day, day_of_year
from gluonts.transform import ExpectedNumInstanceSampler, ValidationSplitSampler
import logging
import torch
import gc
import time # Added for load_study retry delay
import inspect
from itertools import product
import collections.abc
import subprocess
# Imports for Optuna
import optuna
from optuna import create_study, load_study
from optuna.samplers import TPESampler
from optuna.pruners import HyperbandPruner, MedianPruner, PercentilePruner, NopPruner
from optuna_integration import PyTorchLightningPruningCallback

import lightning.pytorch as pl # Import pl alias
from optuna.trial import TrialState # Added for checking trial status
import wandb
from lightning.pytorch.loggers import WandbLogger

from optuna import create_study
from mysql.connector import connect as sql_connect
from optuna.storages import JournalStorage, RDBStorage
from optuna.storages.journal import JournalFileBackend

from wind_forecasting.utils.optuna_visualization import launch_optuna_dashboard, log_optuna_visualizations_to_wandb
from wind_forecasting.utils.optuna_table import log_detailed_trials_table_to_wandb
# from wind_forecasting.utils.trial_utils import handle_trial_with_oom_protection

import random
import numpy as np

logging.basicConfig(level=logging.INFO, format='%(asctime)s - %(levelname)s - %(message)s')

def flatten_dict(d, parent_key='', sep='.'):
    items = []
    for k, v in d.items():
        new_key = parent_key + sep + k if parent_key else k
        if isinstance(v, collections.abc.MutableMapping):
            items.extend(flatten_dict(v, new_key, sep=sep).items())
        else:
            items.append((new_key, v))
    return dict(items)

# Wrapper class to safely pass the Optuna pruning callback to PyTorch Lightning
class SafePruningCallback(pl.Callback):
    def __init__(self, trial: optuna.trial.Trial, monitor: str):
        super().__init__()
        # Instantiate the actual Optuna callback internally
        self.optuna_pruning_callback = PyTorchLightningPruningCallback(trial, monitor)

    # Delegate the relevant callback method(s)
    def on_validation_end(self, trainer: "pl.Trainer", pl_module: "pl.LightningModule") -> None:
        # Call the corresponding method on the wrapped Optuna callback
        self.optuna_pruning_callback.on_validation_end(trainer, pl_module)

    # Delegate check_pruned if needed
    def check_pruned(self) -> None:
        self.optuna_pruning_callback.check_pruned()

class MLTuningObjective:
    def __init__(self, *, model, config, lightning_module_class, estimator_class, 
                 distr_output_class, max_epochs, limit_train_batches, data_module, 
                 metric, seed=42, tuning_phase=0):
        self.model = model
        self.config = config
        self.lightning_module_class = lightning_module_class
        self.estimator_class = estimator_class
        self.distr_output_class = distr_output_class
        self.data_module = data_module
        self.metric = metric
        self.evaluator = MultivariateEvaluator(num_workers=None, custom_eval_fn=None)
        self.metrics = []
        self.seed = seed
        self.tuning_phase = tuning_phase

        self.config["trainer"]["max_epochs"] = max_epochs
        self.config["trainer"]["limit_train_batches"] = limit_train_batches

        # Store pruning configuration
        self.pruning_enabled = "pruning" in config["optuna"] and config["optuna"]["pruning"].get("enabled", False)
        if self.pruning_enabled:
            logging.info(f"Pruning is enabled using {config['optuna']['pruning'].get('type', 'hyperband')} pruner")
        else:
            logging.info("Pruning is disabled")

        # Add GPU monitoring
        self.gpu_available = torch.cuda.is_available()
        if self.gpu_available:
            self.device = torch.cuda.current_device()
            self.gpu_name = torch.cuda.get_device_name(self.device)
            self.total_memory = torch.cuda.get_device_properties(self.device).total_memory
            logging.info(f"GPU monitoring initialized for {self.gpu_name}")

    def log_gpu_stats(self, stage=""):
        """Log GPU memory usage at different stages of training"""
        if not self.gpu_available:
            return

        # Memory in GB
        allocated = torch.cuda.memory_allocated(self.device) / 1e9
        reserved = torch.cuda.memory_reserved(self.device) / 1e9
        max_allocated = torch.cuda.max_memory_allocated(self.device) / 1e9
        total = self.total_memory / 1e9

        # Calculate utilization percentage
        utilization_percent = (allocated / total) * 100

        logging.info(f"GPU Stats {stage}: "
                    f"Current Memory: {allocated:.2f}GB ({utilization_percent:.1f}%), "
                    f"Reserved: {reserved:.2f}GB, "
                    f"Peak: {max_allocated:.2f}GB, "
                    f"Total: {total:.2f}GB")

    def __call__(self, trial):
        # Set random seeds for reproducibility within each trial
        # Use different but deterministic seeds for each trial by combining base seed with trial number
        trial_seed = self.seed + trial.number
        torch.manual_seed(trial_seed)
        torch.cuda.manual_seed_all(trial_seed)
        
        random.seed(trial_seed)
        np.random.seed(trial_seed)
        logging.info(f"Set random seed for trial {trial.number} to {trial_seed}")

        # Initialize wandb logger for this trial only on rank 0
        wandb_logger_trial = None # Initialize to None for non-rank-0 workers

        # Log GPU stats at the beginning of the trial
        self.log_gpu_stats(stage=f"Trial {trial.number} Start")

        # TODO HIGH setup for resample_freq, per_turbine, rank
        params = self.estimator_class.get_params(trial, self.tuning_phase)
        
        if "resample_freq" in params or "per_turbine" in params:
            self.data_module.freq = f"{params["resample_freq"]}s"
            self.data_module.per_turbine = params["per_turbine"]
            self.data_module.set_train_ready_path()
            assert os.path.exists(self.data_module.train_ready_data_path), "Must generates dataset and splits in tuning.py, rank 0. Requested resampling frequency may not be compatible."
            self.data_module.generate_splits(save=True, reload=False, splits=["train", "val"])

        # self.data_module.generate_splits(save=True, reload=False)
        
        estimator_sig = inspect.signature(self.estimator_class.__init__)
        estimator_params = [param.name for param in estimator_sig.parameters.values()]
        
        if "dim_feedforward" not in params and "d_model" in params:
            # set dim_feedforward to 4x the d_model found in this trial 
            params["dim_feedforward"] = params["d_model"] * 4
        elif "d_model" in estimator_params and estimator_sig.parameters["d_model"].default is not inspect.Parameter.empty:
            # if d_model is not contained in the trial but is a paramter, get the default
            params["dim_feedforward"] = estimator_sig.parameters["d_model"].default * 4
        
        logging.info(f"Testing params {tuple((k, v) for k, v in params.items())}")
        
        self.config["model"]["distr_output"]["kwargs"].update({k: v for k, v in params.items() if k in self.config["model"]["distr_output"]["kwargs"]})
        self.config["dataset"].update({k: v for k, v in params.items() if k in self.config["dataset"]})
        self.config["model"][self.model].update({k: v for k, v in params.items() if k in self.config["model"][self.model]})
        self.config["trainer"].update({k: v for k, v in params.items() if k in self.config["trainer"]})

        # Configure trainer_kwargs to include pruning callback if enabled
        # Make a copy of callbacks to avoid modifying the original list across trials
        current_callbacks = list(self.config["trainer"].get("callbacks", []))
        if self.pruning_enabled:
            # Create the SAFE wrapper for the PyTorch Lightning pruning callback
            # Read the metric to monitor from the config
            pruning_monitor_metric = self.config.get("trainer", {}).get("monitor_metric", "val_loss") # Default to val_loss if not specified
            pruning_callback = SafePruningCallback(
                trial,
                monitor=pruning_monitor_metric
            )
            current_callbacks.append(pruning_callback)
            
            logging.info(f"Added pruning callback for trial {trial.number}, monitoring '{pruning_monitor_metric}' (Optuna objective metric: '{self.metric}')")

        trial_trainer_kwargs = self.config["trainer"].copy()
        trial_trainer_kwargs["callbacks"] = current_callbacks

        if "monitor_metric" in trial_trainer_kwargs:
            del trial_trainer_kwargs["monitor_metric"]

        # Initialize W&B for ALL workers
        try:
            # Construct unique run name and tags
            run_name = f"{self.config['experiment']['run_name']}_rank_{os.environ.get('WORKER_RANK', '0')}_trial_{trial.number}"
            
            # Clean and flatten the parameters for logging
            cleaned_params = {}
            model_prefix = f"{self.model}."
            config_prefix = "model_config."
            
            for k, v in trial.params.items():
                cleanedKeyCandidate = k
                if cleanedKeyCandidate.startswith(model_prefix):
                    cleanedKeyCandidate = cleanedKeyCandidate[len(model_prefix):]
                
                if cleanedKeyCandidate.startswith(config_prefix):
                    cleaned_key = cleanedKeyCandidate[len(config_prefix):]
                else:
                    cleaned_key = cleanedKeyCandidate
                    
                # Store the cleaned key and value
                cleaned_params[cleaned_key] = v

            cleaned_params["optuna_trial_number"] = trial.number

            # Initialize a new W&B run for this specific trial
            wandb.init(
                # Core identification
                project=self.config['experiment'].get('project_name', 'wind_forecasting'),
                entity=self.config['logging'].get('entity', None),
                group=self.config['experiment']['run_name'],
                name=run_name,
                job_type="optuna_trial",
                # Configuration and Metadata
                config=cleaned_params, # Use the cleaned dictionary
                tags=[self.model] + self.config['experiment'].get('extra_tags', []),
                notes=f"Optuna trial {trial.number} (Rank {os.environ.get('WORKER_RANK', '0')}) for study: {self.config['experiment'].get('notes', '')}",
                # Logging and Behavior
                save_code=self.config['optuna'].get('save_trial_code', False),
                mode=self.config['logging'].get('wandb_mode', 'online'),
                reinit=True
            )
            logging.info(f"Rank {os.environ.get('WORKER_RANK', '0')}: Initialized W&B run '{run_name}' for trial {trial.number}")

            # Create a WandbLogger using the current W&B run
            # log_model=False as we only want metrics for this trial logger
            wandb_logger_trial = WandbLogger(log_model=False, experiment=wandb.run)
            logging.info(f"Rank {os.environ.get('WORKER_RANK', '0')}: Created WandbLogger for trial {trial.number}")

            # Add the trial-specific logger to the trainer kwargs for this worker
            trial_trainer_kwargs["logger"] = wandb_logger_trial
            logging.info(f"Rank {os.environ.get('WORKER_RANK', '0')}: Added trial-specific WandbLogger to trainer_kwargs for trial {trial.number}")

        except Exception as e:
            logging.error(f"Rank {os.environ.get('WORKER_RANK', '0')}: Failed to initialize W&B or create logger for trial {trial.number}: {e}", exc_info=True)
            # Ensure wandb_logger_trial remains None if setup fails
            wandb_logger_trial = None

        # Verify GPU configuration before creating estimator
        if torch.cuda.is_available():
            device = torch.cuda.current_device()
            logging.info(f"Creating estimator using GPU {device}: {torch.cuda.get_device_name(device)}")

            # Ensure we have the right GPU configuration in trainer_kwargs
            if "devices" in self.config["trainer"] and self.config["trainer"]["devices"] > 1:
                if "CUDA_VISIBLE_DEVICES" in os.environ and len(os.environ["CUDA_VISIBLE_DEVICES"].split(",")) == 1:
                    logging.warning(f"Overriding trainer devices={self.config['trainer']['devices']} to 1 due to CUDA_VISIBLE_DEVICES")
                    self.config["trainer"]["devices"] = 1
                    self.config["trainer"]["strategy"] = "auto"
        else:
            logging.warning("No CUDA available for estimator creation")

        context_length_factor = params.get('context_length_factor', self.config["dataset"].get("context_length_factor", 2)) # Default to config or 2 if not in trial/config
        context_length = int(context_length_factor * self.data_module.prediction_length)

        # Estimator Arguments to handle difference between models
        estimator_args = {
            "freq": self.data_module.freq,
            "prediction_length": self.data_module.prediction_length,
            "context_length": context_length,
            "num_feat_dynamic_real": self.data_module.num_feat_dynamic_real,
            "num_feat_static_cat": self.data_module.num_feat_static_cat,
            "cardinality": self.data_module.cardinality,
            "num_feat_static_real": self.data_module.num_feat_static_real,
            "input_size": self.data_module.num_target_vars,
            "scaling": False,
            "lags_seq": [0],
            "use_lazyframe": False,
            "batch_size": self.config["dataset"].get("batch_size", 128),
            "num_batches_per_epoch": trial_trainer_kwargs["limit_train_batches"], # Use value from trial_trainer_kwargs
            "train_sampler": ExpectedNumInstanceSampler(num_instances=1.0, min_past=self.config["dataset"]["context_length"], min_future=self.data_module.prediction_length),
            "validation_sampler": ValidationSplitSampler(min_past=self.config["dataset"]["context_length"], min_future=self.data_module.prediction_length),
            "time_features": [second_of_minute, minute_of_hour, hour_of_day, day_of_year],
            # Include distr_output initially, will be removed conditionally
            "distr_output": self.distr_output_class(dim=self.data_module.num_target_vars, **self.config["model"]["distr_output"]["kwargs"]),
            "trainer_kwargs": trial_trainer_kwargs, # Pass the trial-specific kwargs
            "num_parallel_samples": self.config["model"][self.model].get("num_parallel_samples", 100) if self.model == 'tactis' else 100, # Default 100 if not specified
        }
        # Add model-specific tunable hyperparameters suggested by Optuna trial
        valid_estimator_params = set(estimator_params)
        filtered_params = {
            k: v for k, v in params.items()
            if k in valid_estimator_params and k != 'context_length_factor'
        }
        logging.info(f"Trial {trial.number}: Updating estimator_args with filtered params: {list(filtered_params.keys())}")
        estimator_args.update(filtered_params)

        # TACTiS manages its own distribution output internally, remove if present
        if self.model == 'tactis' and 'distr_output' in estimator_args:
            estimator_args.pop('distr_output')

        logging.info(f"Trial {trial.number}: Instantiating estimator '{self.model}' with final args: {list(estimator_args.keys())}")
        
        try:
            estimator = self.estimator_class(**estimator_args)

            # Log GPU stats before training
            self.log_gpu_stats(stage=f"Trial {trial.number} Before Training")

            # Conditionally Create Forecast Generator
            if self.model == 'tactis':
                # TACTiS uses SampleForecastGenerator internally for prediction
                # because its foweard pass returns samples not distribution parameters
                logging.info(f"Trial {trial.number}: Using SampleForecastGenerator for TACTiS model.")
                forecast_generator = SampleForecastGenerator()
            else:
                # Other models use DistributionForecastGenerator based on their distr_output
                logging.info(f"Trial {trial.number}: Using DistributionForecastGenerator for {self.model} model.")
                # Ensure estimator has distr_output before accessing
                if not hasattr(estimator, 'distr_output'):
                     raise AttributeError(f"Estimator for model '{self.model}' is missing 'distr_output' attribute needed for DistributionForecastGenerator.")
                forecast_generator = DistributionForecastGenerator(estimator.distr_output)

            train_output = estimator.train(
                training_data=self.data_module.train_dataset,
                validation_data=self.data_module.val_dataset,
                forecast_generator=forecast_generator
            )

            # Log GPU stats after training
            self.log_gpu_stats(stage=f"Trial {trial.number} After Training")

            model = self.lightning_module_class.load_from_checkpoint(train_output.trainer.checkpoint_callback.best_model_path)
            transformation = estimator.create_transformation(use_lazyframe=False)
            # Use the same conditional forecast_generator for creating the predictor
            predictor = estimator.create_predictor(transformation, model,
                                                    forecast_generator=forecast_generator)

            # Conditional Evaluation Call
            eval_kwargs = {
                "dataset": self.data_module.val_dataset,
                "predictor": predictor,
            }
            if self.model == 'tactis':
                # TACTiS produces SampleForecast, no output_distr_params needed/possible
                logging.info(f"Trial {trial.number}: Evaluating TACTiS using SampleForecast.")
            else:
                # Other models produce DistributionForecast, specify params to extract
                # Example for LowRankMultivariateNormalOutput, adjust if other distrs are used
                eval_kwargs["output_distr_params"] = {"loc": "mean", "cov_factor": "cov_factor", "cov_diag": "cov_diag"}
                logging.info(f"Trial {trial.number}: Evaluating {self.model} using DistributionForecast with params: {eval_kwargs['output_distr_params']}")
          
            forecast_it, ts_it = make_evaluation_predictions(**eval_kwargs)

            forecasts = forecast_it
            tss = ts_it
            agg_metrics, _ = self.evaluator(tss, forecasts, num_series=self.data_module.num_target_vars)
            
            agg_metrics["trainable_parameters"] = summarize(estimator.create_lightning_module()).trainable_parameters
            self.metrics.append(agg_metrics.copy())

            # Log available metrics for debugging
            logging.info(f"Trial {trial.number} - Aggregated metrics calculated: {list(agg_metrics.keys())}")


            # Log GPU stats at the end of the trial
            self.log_gpu_stats(stage=f"Trial {trial.number} End")

            # Force garbage collection at the end of each trial
            gc.collect()
            torch.cuda.empty_cache()

        finally:
            # Check if wandb_logger_trial was created (only on rank 0) and if wandb.run is active
            if wandb_logger_trial is not None and wandb.run is not None:
                logging.info(f"Rank 0: Finishing trial-specific W&B run '{wandb.run.name}' for trial {trial.number}")
                wandb.finish()
            elif os.environ.get('WORKER_RANK', '0') == '0' and wandb.run is not None:
                # If logger wasn't assigned but a run exists on rank 0, try finishing it.
                logging.warning(f"Rank 0: wandb_logger_trial was None, but an active W&B run ('{wandb.run.name}') was found. Attempting to finish.")
                wandb.finish()

        try:
            metric_to_return = self.config.get("trainer", {}).get("monitor_metric", "val_loss") # Default to val_loss
            metric_value = agg_metrics[metric_to_return]
            logging.info(f"Trial {trial.number} - Returning metric '{metric_to_return}' to Optuna: {metric_value}")
            return metric_value
        except KeyError:
            metric_to_return = self.config.get("trainer", {}).get("monitor_metric", "val_loss") # Read again for error message
            logging.error(f"Trial {trial.number} - Metric '{metric_to_return}' (from config[trainer][monitor_metric]) not found in calculated metrics: {list(agg_metrics.keys())}")
            # Return a value indicating failure based on optimization direction
            optuna_direction = self.config.get("optuna", {}).get("direction", "minimize")
            return float('inf') if optuna_direction == "minimize" else float('-inf')

def get_storage(backend, study_name, storage_dir=None):
    if backend == "mysql":
        logging.info(f"Connecting to RDB database {study_name}")
        # try:
        db = sql_connect(host="localhost", user="root",
                        database=study_name)       
        # except Exception: 
        #     db = sql_connect(host="localhost", user="root")
        #     cursor = db.cursor()
        #     cursor.execute(f"CREATE DATABASE {study_name}") 
        # finally:
        storage = RDBStorage(url=f"mysql://{db.user}@{db.server_host}:{db.server_port}/{study_name}")
    elif backend == "sqlite":
        # SQLite with WAL mode - using a simpler URL format
        # os.makedirs(storage_dir, exist_ok=True)
        db_path = os.path.join(storage_dir, f"{study_name}.db")

        # Use a simplified connection string format that Optuna expects
        storage_url = f"sqlite:///{db_path}"

        # Check if database already exists and initialize WAL mode directly
        if not os.path.exists(db_path):
            try:
                import sqlite3
                # Create the database manually first with WAL settings
                conn = sqlite3.connect(db_path, timeout=60000)
                conn.execute("PRAGMA journal_mode=WAL")
                conn.execute("PRAGMA synchronous=NORMAL")
                conn.execute("PRAGMA cache_size=10000")
                conn.execute("PRAGMA temp_store=MEMORY")
                conn.execute("PRAGMA busy_timeout=60000")
                conn.execute("PRAGMA wal_autocheckpoint=1000")
                conn.commit()
                conn.close()
                logging.info(f"Created SQLite database with WAL mode at {db_path}")
            except Exception as e:
                logging.error(f"Error initializing SQLite database: {e}")
                
        storage = RDBStorage(url=storage_url)
        
    elif backend == "journal":
        logging.info(f"Connecting to Journal database {study_name}")
        storage = JournalStorage(JournalFileBackend(os.path.join(storage_dir, f"{study_name}.db")))
    
    return storage

def get_tuned_params(study_name, backend, storage_dir):
    logging.info(f"Getting storage for Optuna study {study_name}.")  
    storage = get_storage(backend=backend, study_name=study_name, storage_dir=storage_dir)
    try:
        study_id = storage.get_study_id_from_name(study_name)
    except Exception:
        raise FileNotFoundError(f"Optuna study {study_name} not found. Please run tune_hyperparameters_multi for all outputs first.")
    # self.model[output].set_params(**storage.get_best_trial(study_id).params)
    # storage.get_all_studies()[0]._study_id
    # estimato = self.create_model(**storage.get_best_trial(study_id).params)
    return storage.get_best_trial(study_id).params 

# Update signature: Add optuna_storage_url, remove storage_dir, use_rdb, restart_study
def tune_model(model, config, study_name, optuna_storage, lightning_module_class, estimator_class,
               max_epochs, limit_train_batches,
               distr_output_class, data_module,
<<<<<<< HEAD
               metric="val_loss", direction="minimize", n_trials_per_worker=10,
               trial_protection_callback=None, seed=42): # Removed wandb_run_id
=======
               metric="mean_wQuantileLoss", direction="minimize", n_trials_per_worker=10,
               trial_protection_callback=None, seed=42, tuning_phase=0): # Removed wandb_run_id
>>>>>>> 4f54489d

    # Log safely without credentials if they were included (they aren't for socket trust)
    if hasattr(optuna_storage, "url"):
        log_storage_url = optuna_storage.url.split('@')[0] + '@...' if '@' in optuna_storage.url else optuna_storage.url
        logging.info(f"Using Optuna storage URL: {log_storage_url}")

    # NOTE: Restarting the study is now handled in the Slurm script by deleting the PGDATA directory
   
    # Configure pruner based on settings
    pruner = None
    if "pruning" in config["optuna"] and config["optuna"]["pruning"].get("enabled", False):
        pruning_type = config["optuna"]["pruning"].get("type", "hyperband").lower()
        min_resource = config["optuna"]["pruning"].get("min_resource", 2)
        max_resource = config["optuna"]["pruning"].get("max_resource", max_epochs)

        logging.info(f"Configuring pruner: type={pruning_type}, min_resource={min_resource}, max_resource={max_resource}")

        if pruning_type == "hyperband":
            reduction_factor = config["optuna"]["pruning"].get("reduction_factor", 2)
            pruner = HyperbandPruner(
                min_resource=min_resource,
                max_resource=max_resource,
                reduction_factor=reduction_factor
            )
            logging.info(f"Created HyperbandPruner with min_resource={min_resource}, max_resource={max_resource}, reduction_factor={reduction_factor}")
        elif pruning_type == "median":
            pruner = MedianPruner(n_startup_trials=5, n_warmup_steps=min_resource)
            logging.info(f"Created MedianPruner with n_startup_trials=5, n_warmup_steps={min_resource}")
        elif pruning_type == "percentile":
            percentile = config["optuna"]["pruning"].get("percentile", 25)
            pruner = PercentilePruner(percentile=percentile, n_startup_trials=5, n_warmup_steps=min_resource)
            logging.info(f"Created PercentilePruner with percentile={percentile}, n_startup_trials=5, n_warmup_steps={min_resource}")
        else:
            logging.warning(f"Unknown pruner type: {pruning_type}, using no pruning")
            pruner = NopPruner()
    else:
        logging.info("Pruning is disabled, using NopPruner")
        pruner = NopPruner()

    # Get worker ID for study creation/loading logic
    # Use WORKER_RANK consistent with run_model.py. Default to '0' if not set.
    worker_id = os.environ.get('WORKER_RANK', '0')

    # Create study on rank 0, load on other ranks
    study = None # Initialize study variable
    try:
        if worker_id == '0':
            logging.info(f"Rank 0: Creating/loading Optuna study '{study_name}' with pruner: {type(pruner).__name__}")
            study = create_study(
                study_name=study_name,
                storage=optuna_storage,
                direction=direction,
                load_if_exists=True, # Rank 0 handles creation or loading
                sampler=TPESampler(seed=seed),
                pruner=pruner
            )
            logging.info(f"Rank 0: Study '{study_name}' created or loaded successfully.")

            # --- Launch Dashboard (Rank 0 only) ---
            if hasattr(optuna_storage, "url"):
                launch_optuna_dashboard(config, optuna_storage.url) # Call imported function
            # --------------------------------------
        else:
            # Non-rank-0 workers MUST load the study created by rank 0
            logging.info(f"Rank {worker_id}: Attempting to load existing Optuna study '{study_name}'")
            # Add a small delay and retry mechanism for loading, in case rank 0 is slightly delayed
            max_retries = 6 # Increased retries slightly
            retry_delay = 10 # Increased delay slightly
            for attempt in range(max_retries):
                try:
                    study = load_study(
                        study_name=study_name,
                        storage=optuna_storage,
                        sampler=TPESampler(seed=seed), # Sampler might be needed for load_study too
                        pruner=pruner
                    )
                    logging.info(f"Rank {worker_id}: Study '{study_name}' loaded successfully on attempt {attempt+1}.")
                    break # Exit loop on success
                except KeyError as e: # Optuna <3.0 raises KeyError if study doesn't exist yet
                     if attempt < max_retries - 1:
                          logging.warning(f"Rank {worker_id}: Study '{study_name}' not found yet (attempt {attempt+1}/{max_retries}). Retrying in {retry_delay}s... Error: {e}")
                          time.sleep(retry_delay)
                     else:
                          logging.error(f"Rank {worker_id}: Failed to load study '{study_name}' after {max_retries} attempts (KeyError). Aborting.")
                          raise
                except Exception as e: # Catch other potential loading errors (e.g., DB connection issues)
                     logging.error(f"Rank {worker_id}: An unexpected error occurred while loading study '{study_name}' on attempt {attempt+1}: {e}", exc_info=True)
                     # Decide whether to retry on other errors or raise immediately
                     if attempt < max_retries - 1:
                          logging.warning(f"Retrying in {retry_delay}s...")
                          time.sleep(retry_delay)
                     else:
                          logging.error(f"Rank {worker_id}: Failed to load study '{study_name}' after {max_retries} attempts due to persistent errors. Aborting.")
                          raise # Re-raise other errors after retries

            # Check if study was successfully loaded after the loop
            if study is None:
                 # This condition should ideally be caught by the error handling within the loop, but added for safety.
                 raise RuntimeError(f"Rank {worker_id}: Could not load study '{study_name}' after multiple retries.")

    except Exception as e:
        # Log error with rank information
        logging.error(f"Rank {worker_id}: Error creating/loading study '{study_name}': {str(e)}", exc_info=True)
        # Log storage URL safely
        if hasattr(optuna_storage, "url"):
            log_storage_url_safe = str(optuna_storage.url).split('@')[0] + '@...' if '@' in str(optuna_storage.url) else str(optuna_storage.url)
            logging.error(f"Error details - Type: {type(e).__name__}, Storage: {log_storage_url_safe}")
        else:
            logging.error(f"Error details - Type: {type(e).__name__}, Storage: Journal")
        raise

    # Worker ID already fetched above for study creation/loading
    
    if tuning_phase == 0 and worker_id == "0":
        # params = estimator_class.get_params(None, tuning_phase)
        # if "resample_freq" in params or "per_turbine" in params:
        # TODO incorporate this into config somehow
        # resample_freq_choices = [15, 30, 45, 60, 120]
        resample_freq_choices = [60, 120, 180]
        per_turbine_choices = [True, False]
        for resample_freq, per_turbine in product(resample_freq_choices, per_turbine_choices):
            # for each combination of resample_freq and per_turbine, generate the datasets
            data_module.freq = f"{resample_freq}s"
            data_module.per_turbine_target = per_turbine
            data_module.set_train_ready_path()
            if not os.path.exists(data_module.train_ready_data_path):
                data_module.generate_datasets()
                reload = True
            else:
                reload = False
            data_module.generate_splits(save=True, reload=reload, splits=["train", "val"]) 
        
    logging.info(f"Worker {worker_id}: Participating in Optuna study {study_name}")

    tuning_objective = MLTuningObjective(model=model, config=config,
                                        lightning_module_class=lightning_module_class,
                                        estimator_class=estimator_class,
                                        distr_output_class=distr_output_class,
                                        max_epochs=max_epochs,
                                        limit_train_batches=limit_train_batches,
                                        data_module=data_module,
                                        metric=metric,
                                        seed=seed,
                                        tuning_phase=tuning_phase)

    # Use the trial protection callback if provided
    objective_fn = (lambda trial: trial_protection_callback(tuning_objective, trial)) if trial_protection_callback else tuning_objective

    # WandB integration deprecated
    optimize_callbacks = [] # Ensure optimize_callbacks is an empty list

    try:
        # Let Optuna handle trial distribution - each worker will ask the storage for a trial
        # Show progress bar only on rank 0 to avoid cluttered logs
        study.optimize(
            objective_fn,
            n_trials=n_trials_per_worker,
            callbacks=optimize_callbacks,
            show_progress_bar=(worker_id=='0')
        )
    except Exception as e:
        logging.error(f"Worker {worker_id}: Failed during study optimization: {str(e)}", exc_info=True)
        raise

    if worker_id == '0' and study:
        logging.info("Rank 0: Starting W&B summary run creation.")

        # Wait for all expected trials to complete
        num_workers = int(os.environ.get('WORLD_SIZE', 1))
        expected_total_trials = num_workers * n_trials_per_worker
        logging.info(f"Rank 0: Expecting a total of {expected_total_trials} trials ({num_workers} workers * {n_trials_per_worker} trials/worker).")

        logging.info("Rank 0: Waiting for all expected Optuna trials to reach a terminal state...")
        wait_interval_seconds = 30
        while True:
            # Refresh trials from storage
            all_trials_current = study.get_trials(deepcopy=False)
            finished_trials = [t for t in all_trials_current if t.state in (TrialState.COMPLETE, TrialState.PRUNED, TrialState.FAIL)]
            num_finished = len(finished_trials)
            num_total_in_db = len(all_trials_current) # Current count in DB

            logging.info(f"Rank 0: Trial status check: {num_finished} finished / {num_total_in_db} in DB (expected total: {expected_total_trials}).")

            if num_finished >= expected_total_trials:
                logging.info(f"Rank 0: All {expected_total_trials} expected trials have reached a terminal state.")
                break
            elif num_total_in_db > expected_total_trials and num_finished >= expected_total_trials:
                 logging.warning(f"Rank 0: Found {num_total_in_db} trials in DB (expected {expected_total_trials}), but {num_finished} finished trials meet the expectation.")
                 break

            logging.info(f"Rank 0: Still waiting for trials to finish ({num_finished}/{expected_total_trials}). Sleeping for {wait_interval_seconds} seconds...")
            time.sleep(wait_interval_seconds)
            
        try:
            # Fetch best trial *before* initializing summary run
            best_trial = None
            try:
                best_trial = study.best_trial
                logging.info(f"Rank 0: Fetched best trial: Number={best_trial.number}, Value={best_trial.value}")
            except ValueError:
                logging.warning("Rank 0: Could not retrieve best trial (likely no trials completed successfully).")
            except Exception as e_best_trial:
                logging.error(f"Rank 0: Error fetching best trial: {e_best_trial}", exc_info=True)

            # Fetch Git info directly using subprocess
            remote_url = None
            commit_hash = None
            try:
                # Get remote URL
                remote_url_bytes = subprocess.check_output(['git', 'config', '--get', 'remote.origin.url'], stderr=subprocess.STDOUT).strip()
                remote_url = remote_url_bytes.decode('utf-8')
                # Convert SSH URL to HTTPS URL if necessary
                if remote_url.startswith("git@"):
                    remote_url = remote_url.replace(":", "/").replace("git@", "https://")
                # Remove .git suffix AFTER potential conversion
                if remote_url.endswith(".git"):
                    remote_url = remote_url[:-4]

                # Get commit hash
                commit_hash_bytes = subprocess.check_output(['git', 'rev-parse', 'HEAD'], stderr=subprocess.STDOUT).strip()
                commit_hash = commit_hash_bytes.decode('utf-8')
                logging.info(f"Rank 0: Fetched Git Info - URL: {remote_url}, Commit: {commit_hash}")
            except subprocess.CalledProcessError as e:
                logging.warning(f"Rank 0: Could not get Git info: {e.output.decode('utf-8').strip()}")
            except FileNotFoundError:
                logging.warning("Rank 0: 'git' command not found. Cannot log Git info.")
            except Exception as e_git:
                 logging.error(f"Rank 0: An unexpected error occurred while fetching Git info: {e_git}", exc_info=True)

            git_info_config = {}
            if remote_url and commit_hash:
                 git_info_config = {"git_info": {"url": remote_url, "commit": commit_hash}}
            else:
                 logging.warning("Rank 0: Git info could not be fully determined. Logging summary run without it.")


            # Determine summary run name
            base_run_name = config['experiment']['run_name']
            if best_trial:
                run_name = f"RESULTS_{base_run_name}_best_trial_{best_trial.number}"
            else:
                run_name = f"RESULTS_{base_run_name}_optuna_summary"

            project_name = config['experiment'].get('project_name', 'wind_forecasting')
            group_name = config['experiment']['run_name']
            wandb_dir = config['logging'].get('wandb_dir', './logging/wandb')
            tags = [model, "optuna_summary"] + config['experiment'].get('extra_tags', [])

            # Ensure wandb is not already initialized in a weird state (shouldn't be, but safety check)
            if wandb.run is not None:
                logging.warning(f"Rank 0: Found an existing W&B run ({wandb.run.id}) before starting summary run. Finishing it.")
                wandb.finish()

            wandb.init(
                name=run_name,
                project=project_name,
                group=group_name,
                job_type="optuna_summary",
                dir=wandb_dir,
                tags=tags,
                config=git_info_config,
                reinit=True # Allow reinitialization if needed, though the check above should handle most cases
            )
            logging.info(f"Rank 0: Initialized W&B summary run: {wandb.run.name} (ID: {wandb.run.id}) with Git info: {git_info_config}")

            try:
                # Log Optuna visualizations using the helper function
                logging.info("Rank 0: Logging Optuna visualizations to W&B summary run...")
                log_optuna_visualizations_to_wandb(study, wandb.run)
                logging.info("Rank 0: Finished logging Optuna visualizations to W&B.")

                # Log Detailed Trials Table using the helper function
                log_detailed_trials_table_to_wandb(study, wandb.run)

            except Exception as e_log:
                 logging.error(f"Rank 0: Error during logging visualizations or trial table to W&B summary run: {e_log}", exc_info=True)
            finally:
                # Ensure W&B run is finished even if logging fails
                if wandb.run is not None:
                    logging.info(f"Rank 0: Finishing W&B summary run: {wandb.run.name}")
                    wandb.finish()
                else:
                    logging.warning("Rank 0: No active W&B run found to finish in the finally block.")

        except Exception as e_init:
            logging.error(f"Rank 0: Failed to initialize W&B summary run: {e_init}", exc_info=True)
            # Ensure wandb is cleaned up if initialization failed partially
            if wandb.run is not None:
                wandb.finish()

    # All workers log their contribution
    logging.info(f"Worker {worker_id} completed optimization")

    # Generate visualizations if enabled (only rank 0 should do this)
    if worker_id == '0' and config.get("optuna", {}).get("visualization", {}).get("enabled", False):
        if study:
            try:
                from wind_forecasting.utils.optuna_visualization import generate_visualizations
                # Import the path resolution helper from db_utils or optuna_db_utils
                from wind_forecasting.utils.db_utils import _resolve_path

                vis_config = config["optuna"]["visualization"]

                # Resolve the output directory using the helper function and full config
                default_vis_path = os.path.join(config.get("logging", {}).get("optuna_dir", "logging/optuna"), "visualizations")
                # Pass vis_config as the dict containing 'output_dir', key 'output_dir', and the full 'config'
                visualization_dir = _resolve_path(vis_config, "output_dir", full_config=config, default=default_vis_path)

                if not visualization_dir:
                     logging.error("Rank 0: Could not determine visualization output directory. Skipping visualization.")
                else:
                    logging.info(f"Rank 0: Resolved visualization output directory: {visualization_dir}")
                    os.makedirs(visualization_dir, exist_ok=True) # Ensure directory exists

                    # Generate plots
                    logging.info(f"Rank 0: Generating Optuna visualizations in {visualization_dir}")
                    summary_path = generate_visualizations(study, visualization_dir, vis_config) # Pass vis_config

                    if summary_path:
                        logging.info(f"Rank 0: Generated Optuna visualizations - summary available at: {summary_path}")
                    else:
                        logging.warning("Rank 0: No visualizations were generated - study may not have enough completed trials or an error occurred.")

            except ImportError:
                 logging.warning("Rank 0: Could not import visualization modules. Skipping visualization generation.")
            except Exception as e:
                logging.error(f"Rank 0: Failed to generate Optuna visualizations: {e}", exc_info=True)
        else:
             logging.warning("Rank 0: Study object not available, cannot generate visualizations.")

    # Log best trial details (only rank 0)
    if worker_id == '0' and study: # Check if study object exists
        if len(study.trials) > 0:
            logging.info("Number of finished trials: {}".format(len(study.trials)))
            logging.info("Best trial:")
            trial = study.best_trial
            logging.info("  Value: {}".format(trial.value))
            logging.info("  Params: ")
            for key, value in trial.params.items():
                logging.info("    {}: {}".format(key, value))
        else:
            logging.warning("No trials were completed")

    return study.best_params<|MERGE_RESOLUTION|>--- conflicted
+++ resolved
@@ -451,13 +451,8 @@
 def tune_model(model, config, study_name, optuna_storage, lightning_module_class, estimator_class,
                max_epochs, limit_train_batches,
                distr_output_class, data_module,
-<<<<<<< HEAD
                metric="val_loss", direction="minimize", n_trials_per_worker=10,
-               trial_protection_callback=None, seed=42): # Removed wandb_run_id
-=======
-               metric="mean_wQuantileLoss", direction="minimize", n_trials_per_worker=10,
                trial_protection_callback=None, seed=42, tuning_phase=0): # Removed wandb_run_id
->>>>>>> 4f54489d
 
     # Log safely without credentials if they were included (they aren't for socket trust)
     if hasattr(optuna_storage, "url"):
