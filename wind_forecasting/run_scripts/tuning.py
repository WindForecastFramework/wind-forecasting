--- conflicted
+++ resolved
@@ -149,11 +149,7 @@
             num_feat_static_real=self.data_module.num_feat_static_real,
             input_size=self.data_module.num_target_vars,
             scaling=False,
-<<<<<<< HEAD
-
-=======
             lags_seq=[0], 
->>>>>>> 42ff3e6a
             batch_size=self.config["dataset"].setdefault("batch_size", 128),
             num_batches_per_epoch=trial_trainer_kwargs["limit_train_batches"], # Use value from trial_trainer_kwargs
             train_sampler=ExpectedNumInstanceSampler(num_instances=1.0, min_past=self.config["dataset"]["context_length"], min_future=self.data_module.prediction_length),
