import argparse
import logging
from memory_profiler import profile
import os
import torch
import gc
import random
import numpy as np

import polars as pl
# import wandb
from lightning.pytorch.loggers import WandbLogger
# wandb.login()
# wandb.login(relogin=True)
import yaml
import glob # Needed for checkpoint loading from HEAD
import pandas as pd # Needed for checkpoint loading from HEAD
import re # Needed for checkpoint loading from HEAD
import shutil # Needed for checkpoint loading from HEAD
import atexit # For registering DB cleanup
import time   # For synchronization sleep

# Internal imports
from wind_forecasting.utils import db_utils # Import the new DB utility

from gluonts.torch.distributions import LowRankMultivariateNormalOutput, StudentTOutput
from gluonts.model.forecast_generator import DistributionForecastGenerator
from gluonts.time_feature._base import second_of_minute, minute_of_hour, hour_of_day, day_of_year
from gluonts.transform import ExpectedNumInstanceSampler, ValidationSplitSampler, SequentialSampler

from torch import set_float32_matmul_precision
set_float32_matmul_precision('medium') # or high to trade off performance for precision

<<<<<<< HEAD
# Duplicate import removed (was line 29 in original conflict)
=======
from lightning.pytorch.loggers import WandbLogger
from pytorch_lightning.utilities import rank_zero_only
>>>>>>> f20b18ce
from pytorch_transformer_ts.informer.lightning_module import InformerLightningModule
from pytorch_transformer_ts.informer.estimator import InformerEstimator
from pytorch_transformer_ts.autoformer.estimator import AutoformerEstimator
from pytorch_transformer_ts.autoformer.lightning_module import AutoformerLightningModule
from pytorch_transformer_ts.spacetimeformer.estimator import SpacetimeformerEstimator
from pytorch_transformer_ts.spacetimeformer.lightning_module import SpacetimeformerLightningModule
from pytorch_transformer_ts.tactis_2.estimator import TACTiS2Estimator as TactisEstimator
from pytorch_transformer_ts.tactis_2.lightning_module import TACTiS2LightningModule as TactisLightningModule
from wind_forecasting.preprocessing.data_module import DataModule
from wind_forecasting.run_scripts.testing import test_model, get_checkpoint # Moved import earlier for clarity

# Configure logging and matplotlib backend
logging.basicConfig(level=logging.INFO, format='%(asctime)s - %(levelname)s - %(message)s')

mpi_exists = False
try:
    from mpi4py import MPI
    mpi_exists = True
except:
    print("No MPI available on system.")

# @profile
def main():
    
<<<<<<< HEAD
    # Determine worker rank (using WORKER_RANK set in Slurm script, fallback to 0)
    # This is crucial for coordinating DB setup
    try:
        # Use the WORKER_RANK variable set explicitly in the Slurm script's nohup block
        rank = int(os.environ.get('WORKER_RANK', '0'))
    except ValueError:
        logging.warning("Could not parse WORKER_RANK, assuming rank 0.")
        rank = 0
    logging.info(f"Determined worker rank from WORKER_RANK: {rank}")

    # Flag for rank 0 execution
    IS_RANK_ZERO = (rank == 0)
    
    # Parse arguments
    parser = argparse.ArgumentParser(description="Run a model on a dataset")
    parser.add_argument("--config", type=str, help="Path to config file", default="examples/inputs/training_inputs_aoifemac_flasc.yaml")
    parser.add_argument("-md", "--mode", choices=["tune", "train", "test"], required=True,
                        help="Mode to run: 'tune' for hyperparameter optimization with Optuna, 'train' to train a model, 'test' to evaluate a model")
    parser.add_argument("-chk", "--checkpoint", type=str, required=False, default="latest", 
=======
    RUN_ONCE = (mpi_exists and (MPI.COMM_WORLD.Get_rank()) == 0)
    
    # %% PARSE CONFIGURATION
    # parse training/test booleans and config file from command line
    logging.info("Parsing configuration from yaml and command line arguments")
    parser = argparse.ArgumentParser(prog="WindFarmForecasting")
    parser.add_argument("-cnf", "--config", type=str, required=True)
    parser.add_argument("-md", "--mode", choices=["tune", "train", "test"], required=True)
    parser.add_argument("-chk", "--checkpoint", type=str, required=False, default=None, 
>>>>>>> f20b18ce
                        help="Which checkpoint to use: can be equal to 'latest', 'best', or an existing checkpoint path.")
    parser.add_argument("-m", "--model", type=str, choices=["informer", "autoformer", "spacetimeformer", "tactis"], required=True)
    parser.add_argument("-rt", "--restart_tuning", action="store_true")
    parser.add_argument("-tp", "--use_tuned_parameters", action="store_true", help="Use parameters tuned from Optuna optimization, otherwise use defaults set in Module class.")
    parser.add_argument("--tune_first", action="store_true", help="Whether to use tuned parameters", default=False)
    parser.add_argument("--model_path", type=str, help="Path to a saved model checkpoint to load from", default=None)
    parser.add_argument("--predictor_path", type=str, help="Path to a saved predictor for evaluation", default=None)
    parser.add_argument("-s", "--seed", type=int, help="Seed for random number generator", default=42)
    parser.add_argument("--save_to", type=str, help="Path to save the predicted output", default=None)
    parser.add_argument("--single_gpu", action="store_true", help="Force using only a single GPU (the one specified by CUDA_VISIBLE_DEVICES)")

    args = parser.parse_args()

    
    # %% SETUP SEED
    logging.info(f"Setting random seed to {args.seed}")
    torch.manual_seed(args.seed)
    random.seed(args.seed)
    np.random.seed(args.seed)
    
    # %% PARSE CONFIG
    logging.info(f"Parsing configuration from yaml and command line arguments")
    with open(args.config, "r") as file:
        config = yaml.safe_load(file)
        
    # TODO create function to check config params and set defaults
    assert args.checkpoint is None or args.checkpoint in ["best", "latest"] or os.path.exists(args.checkpoint), "Checkpoint argument, if provided, must equal 'best', 'latest', or an existing checkpoint path."
    # Modify configuration for single GPU mode vs. multi-GPU mode
    if args.single_gpu:
        # Force single GPU configuration when --single_gpu flag is set
        # This ensures each worker only uses the GPU assigned to it via CUDA_VISIBLE_DEVICES
        config["trainer"]["devices"] = 1
        config["trainer"]["strategy"] = "auto"  # Let PyTorch Lightning determine strategy
        logging.info("Single GPU mode enabled: Using devices=1 with auto strategy")
    else:
        # Check if CUDA_VISIBLE_DEVICES is set and contains only a single GPU
        if "CUDA_VISIBLE_DEVICES" in os.environ:
            cuda_devices = os.environ["CUDA_VISIBLE_DEVICES"]
            logging.info(f"CUDA_VISIBLE_DEVICES is set to: '{cuda_devices}'")
            try:
                # Count the number of GPUs specified in CUDA_VISIBLE_DEVICES
                visible_gpus = [idx for idx in cuda_devices.split(',') if idx.strip()]
                num_visible_gpus = len(visible_gpus)
                
                if num_visible_gpus > 0:
                    # Only override if the current configuration doesn't match
                    if "devices" in config["trainer"] and config["trainer"]["devices"] != num_visible_gpus:
                        logging.warning(f"Adjusting trainer.devices from {config['trainer']['devices']} to {num_visible_gpus} based on CUDA_VISIBLE_DEVICES")
                        config["trainer"]["devices"] = num_visible_gpus
                        
                        # If only one GPU is visible, use auto strategy instead of distributed
                        if num_visible_gpus == 1 and "strategy" in config["trainer"] and config["trainer"]["strategy"] != "auto":
                            logging.warning("Setting strategy to 'auto' since only one GPU is visible")
                            config["trainer"]["strategy"] = "auto"
                            
                    # Log actual GPU mapping information
                    if num_visible_gpus == 1:
                        try:
                            actual_gpu = int(visible_gpus[0])
                            device_id = 0  # With CUDA_VISIBLE_DEVICES, first visible GPU is always index 0
                            logging.info(f"Primary GPU is system device {actual_gpu}, mapped to CUDA index {device_id}")
                        except ValueError:
                            logging.warning(f"Could not parse GPU index from CUDA_VISIBLE_DEVICES: {visible_gpus[0]}")
                else:
                    logging.warning("CUDA_VISIBLE_DEVICES is set but no valid GPU indices found")
            except Exception as e:
                logging.warning(f"Error parsing CUDA_VISIBLE_DEVICES: {e}")
        else:
            logging.warning("CUDA_VISIBLE_DEVICES is not set, using default GPU assignment")
        
        # Multi-GPU configuration from SLURM environment variables (if not overridden above)
        if "SLURM_NTASKS_PER_NODE" in os.environ:
            config["trainer"]["devices"] = int(os.environ["SLURM_NTASKS_PER_NODE"])
        if "SLURM_NNODES" in os.environ:
            config["trainer"]["num_nodes"] = int(os.environ["SLURM_NNODES"])
    
    if (type(config["dataset"]["target_turbine_ids"]) is str) and (
        (config["dataset"]["target_turbine_ids"].lower() == "none") or (config["dataset"]["target_turbine_ids"].lower() == "all")):
        config["dataset"]["target_turbine_ids"] = None # select all turbines

<<<<<<< HEAD
    # %% SETUP LOGGING (Using advanced logic from HEAD)
    logging.info("Setting up logging")
    if not os.path.exists(config["experiment"]["log_dir"]):
        os.makedirs(config["experiment"]["log_dir"])
        
    # Get worker info from environment variables
    worker_id = os.environ.get('SLURM_PROCID', '0')
    gpu_id = os.environ.get('CUDA_VISIBLE_DEVICES', '0')

    # Create a unique run name for each worker
    run_name = f"{config['experiment']['run_name']}_worker{worker_id}_gpu{gpu_id}"

    # Configure WandB to use the correct checkpoint location
    os.environ["WANDB_ARTIFACT_DIR"] = config["logging"]["checkpoint_dir"]
    # This ensures artifacts are saved in the correct checkpoint directory
=======
    # %% SETUP LOGGING
    if rank_zero_only.rank == 0:
        logging.info("Setting up logging")
        os.makedirs(config["experiment"]["log_dir"], exist_ok=True)
>>>>>>> f20b18ce
    
    wandb_parent_dir = config["logging"]["wandb_dir"]
    os.environ["WANDB_DIR"] = wandb_parent_dir
    logging.info(f"WandB will create logs in {os.path.join(wandb_parent_dir, 'wandb')}")
    # Set an explicit run directory to avoid nesting issues
    from datetime import datetime
    unique_id = f"{datetime.now().strftime('%Y%m%d_%H%M%S')}_{worker_id}_{gpu_id}"
    run_dir = os.path.join(config["logging"]["wandb_dir"], f"run_{unique_id}")
    os.environ["WANDB_RUN_DIR"] = run_dir
    
    # Create WandB logger with explicit path settings
    wandb_logger = WandbLogger(
        project="wind_forecasting",
        name=run_name,
        log_model="all",
        save_dir=config["logging"]["wandb_dir"],  # Use the dedicated wandb directory
        group=config['experiment']['run_name'],   # Group all workers under the same experiment
        tags=[f"worker_{worker_id}", f"gpu_{gpu_id}", args.model]  # Add tags for easier filtering
    )
<<<<<<< HEAD
    wandb_logger.log_hyperparams(config)
    config["trainer"]["logger"] = wandb_logger

    # Process absolute paths and resolve any variable references in the config
    log_dir = config["experiment"]["log_dir"]
    os.makedirs(log_dir, exist_ok=True)
    
    # Resolve path variables - ensure all paths are absolute and properly structured
    if "logging" not in config:
        config["logging"] = {}
        
    # Set up wandb directory - use absolute path
    if "wandb_dir" in config["logging"]:
        wandb_dir = config["logging"]["wandb_dir"]
    else:
        wandb_dir = os.path.join(log_dir, "wandb")
    os.makedirs(wandb_dir, exist_ok=True)
    
    # Set up optuna directory - use absolute path
    if "optuna_dir" in config["logging"]:
        optuna_dir = config["logging"]["optuna_dir"]
    else:
        optuna_dir = os.path.join(log_dir, "optuna")
    os.makedirs(optuna_dir, exist_ok=True)
    
    # Set up checkpoint directory - use absolute path
    if "checkpoint_dir" in config["logging"]:
        checkpoint_dir = config["logging"]["checkpoint_dir"]
    else:
        checkpoint_dir = os.path.join(log_dir, "checkpoints")
    os.makedirs(checkpoint_dir, exist_ok=True)
    
    # Update config with normalized absolute paths
    config["logging"]["wandb_dir"] = wandb_dir
    config["logging"]["optuna_dir"] = optuna_dir
    config["logging"]["checkpoint_dir"] = checkpoint_dir
    
    # Configure WandB to use the specified directory structure
    os.environ["WANDB_DIR"] = wandb_dir
    
    # Configure WandB to save runs in a standard location
    # Note: This is critical to avoid WandB creating its own path structure
    os.environ["WANDB_CHECKPOINT_PATH"] = checkpoint_dir
    
    # Ensure optuna journal_dir is set correctly with absolute path
    if "optuna" in config:
        # Only override journal_dir if it's not explicitly set
        if "journal_dir" not in config["optuna"] or config["optuna"]["journal_dir"] is None:
            config["optuna"]["journal_dir"] = optuna_dir
        else:
            # Ensure the directory exists
            os.makedirs(config["optuna"]["journal_dir"], exist_ok=True)
            logging.info(f"Using explicitly defined Optuna journal_dir: {config['optuna']['journal_dir']}")
    
    # Explicitly resolve any variable references in trainer config
    if "trainer" in config:
        if "default_root_dir" in config["trainer"]:
            # Replace ${logging.checkpoint_dir} with the actual path
            if isinstance(config["trainer"]["default_root_dir"], str) and "${" in config["trainer"]["default_root_dir"]:
                config["trainer"]["default_root_dir"] = checkpoint_dir
        else:
            config["trainer"]["default_root_dir"] = checkpoint_dir

    # --- Database Setup (Rank 0) & Synchronization ---
    optuna_storage_url = None # Initialize for all ranks
    pg_config = None          # Initialize pg_config

    if "tune" in args.mode: # Only setup DB if tuning
        storage_backend = config.get("optuna", {}).get("storage", {}).get("backend", "sqlite") # Default to sqlite if not specified
        logging.info(f"Optuna storage backend configured as: {storage_backend}")

        if storage_backend == "postgresql":
            if IS_RANK_ZERO:
                logging.info("Rank 0: Managing PostgreSQL instance...")
                try:
                    # Manage instance (init, start, setup user/db, register cleanup)
                    # Pass restart flag from args. register_cleanup=True is default for rank 0.
                    optuna_storage_url, pg_config = db_utils.manage_postgres_instance(
                        config,
                        restart=args.restart_tuning,
                        register_cleanup=True # Explicitly register cleanup for rank 0
                    )

                    # Ensure sync file doesn't exist from a previous failed run
                    sync_file_path = pg_config.get("sync_file")
                    if not sync_file_path:
                         raise ValueError("Sync file path not generated in pg_config.")
                    if os.path.exists(sync_file_path):
                        logging.warning(f"Removing existing sync file: {sync_file_path}")
                        os.remove(sync_file_path)

                    # Create sync file to signal readiness
                    with open(sync_file_path, 'w') as f:
                        f.write('ready')
                    logging.info(f"Rank 0: PostgreSQL ready. Created sync file: {sync_file_path}")

                except Exception as e:
                    logging.error(f"Rank 0: Failed to setup PostgreSQL: {e}", exc_info=True)
                    # Attempt to signal error via sync file if possible
                    if pg_config and pg_config.get("sync_file"):
                         try:
                              with open(pg_config["sync_file"], 'w') as f: f.write('error')
                         except Exception as e_sync:
                              logging.error(f"Rank 0: Failed to write error state to sync file: {e_sync}")
                    raise # Re-raise the exception to stop rank 0
            else:
                # Worker ranks: Generate config to find sync file and wait
                try:
                    # Generate config but DO NOT manage the instance or register cleanup
                    # This call primarily resolves paths and gets the sync_file location
                    pg_config = db_utils._generate_pg_config(config)
                    sync_file_path = pg_config.get("sync_file")
                    if not sync_file_path:
                         raise ValueError("Sync file path not generated in pg_config for worker.")

                    logging.info(f"Rank {rank}: Waiting for PostgreSQL sync file: {sync_file_path}")
                    max_wait_time = 300 # seconds (5 minutes)
                    wait_interval = 5   # seconds
                    waited_time = 0
                    sync_status = None
                    while waited_time < max_wait_time:
                        if os.path.exists(sync_file_path):
                            try:
                                with open(sync_file_path, 'r') as f:
                                    sync_status = f.read().strip()
                                if sync_status == 'ready':
                                    logging.info(f"Rank {rank}: Sync file found and indicates 'ready'. Proceeding.")
                                    break
                                elif sync_status == 'error':
                                     logging.error(f"Rank {rank}: Sync file indicates 'error' from Rank 0. Aborting.")
                                     raise RuntimeError("Rank 0 failed PostgreSQL setup.")
                                else:
                                     # File exists but content is unexpected, wait briefly and re-check
                                     logging.warning(f"Rank {rank}: Sync file found but content is '{sync_status}'. Waiting...")

                            except Exception as e_read:
                                logging.warning(f"Rank {rank}: Error reading sync file '{sync_file_path}': {e_read}. Retrying...")

                        time.sleep(wait_interval)
                        waited_time += wait_interval
                        
                    if sync_status != 'ready':
                         logging.error(f"Rank {rank}: Timed out waiting for sync file '{sync_file_path}' or file did not indicate 'ready'.")
                         raise TimeoutError("Timed out waiting for Rank 0 PostgreSQL setup.")

                    # Generate the storage URL using the generated config
                    optuna_storage_url = db_utils.get_optuna_storage_url(pg_config)

                except Exception as e:
                    logging.error(f"Rank {rank}: Failed during PostgreSQL sync/config generation: {e}", exc_info=True)
                    raise

        elif storage_backend == "sqlite":
            # Handle SQLite setup if needed (using legacy --init_only logic?)
            # For now, assume SQLite path is handled by Optuna directly based on config
            # Construct the SQLite URL based on config
            # Use _resolve_path for consistency, getting project_root from config or default
            sqlite_rel_path = config.get("optuna", {}).get("storage", {}).get("sqlite_path", "logging/optuna/optuna_study.db")
            sqlite_abs_path = db_utils._resolve_path(config, f"optuna.storage.sqlite_path", default=sqlite_rel_path)
            # Ensure project_root is handled within _resolve_path based on experiment.project_root or CWD
            os.makedirs(os.path.dirname(sqlite_abs_path), exist_ok=True)
            optuna_storage_url = f"sqlite:///{sqlite_abs_path}"
            logging.info(f"Using SQLite storage URL: {optuna_storage_url}")
            # Handle restart for SQLite
            if IS_RANK_ZERO and args.restart_tuning and os.path.exists(sqlite_abs_path):
                 logging.warning(f"Rank 0: --restart_tuning set. Removing existing SQLite DB: {sqlite_abs_path}")
                 try:
                     os.remove(sqlite_abs_path)
                     # Remove WAL files if they exist
                     for suffix in ["-wal", "-shm"]:
                          wal_path = sqlite_abs_path + suffix
                          if os.path.exists(wal_path):
                              os.remove(wal_path)
                 except OSError as e:
                     logging.error(f"Failed to remove SQLite file {sqlite_abs_path}: {e}")


        else:
             raise ValueError(f"Unsupported optuna storage backend: {storage_backend}")

    # --- End Database Setup ---

=======
    if rank_zero_only.rank == 0:
        wandb_logger.experiment.config.update(config)
        
    config["trainer"]["logger"] = wandb_logger

>>>>>>> f20b18ce
    # %% CREATE DATASET
    logging.info("Creating datasets")
    data_module = DataModule(data_path=config["dataset"]["data_path"], n_splits=config["dataset"]["n_splits"],
                            continuity_groups=None, train_split=(1.0 - config["dataset"]["val_split"] - config["dataset"]["test_split"]),
                                val_split=config["dataset"]["val_split"], test_split=config["dataset"]["test_split"],
                                prediction_length=config["dataset"]["prediction_length"], context_length=config["dataset"]["context_length"],
                                target_prefixes=["ws_horz", "ws_vert"], feat_dynamic_real_prefixes=["nd_cos", "nd_sin"],
                                freq=config["dataset"]["resample_freq"], target_suffixes=config["dataset"]["target_turbine_ids"],
                                    per_turbine_target=config["dataset"]["per_turbine_target"], dtype=pl.Float32)
    # if RUN_ONCE:
    data_module.generate_splits()
    
    if rank_zero_only.rank == 0:
        config["trainer"]["default_root_dir"] = os.path.join(config["trainer"]["default_root_dir"], f"{args.model}_{config['experiment']['run_name']}")
        os.makedirs(config["trainer"]["default_root_dir"], exist_ok=True) # create the directory for saving checkpoints if it doesn't exist

    # %% DEFINE ESTIMATOR
    if args.mode in ["train", "test"]:
        from wind_forecasting.run_scripts.tuning import get_tuned_params
        from wind_forecasting.run_scripts.testing import get_checkpoint
        
        metric = "val_loss_epoch"
        mode = "min"
        if args.checkpoint:
            checkpoint_path = get_checkpoint(checkpoint=args.checkpoint, metric=metric, mode=mode, log_dir=config["trainer"]["default_root_dir"])
        else:
            checkpoint_path = None
              
        if args.use_tuned_parameters:
            try:
<<<<<<< HEAD
                logging.info("Getting tuned parameters")
                tuned_params = get_tuned_params(use_rdb=config["optuna"]["use_rdb"], study_name=f"tuning_{args.model}")
                logging.info(f"Declaring estimator {args.model.capitalize()} with tuned parameters")
=======
                if rank_zero_only.rank == 0:
                    logging.info("Getting tuned parameters")
                tuned_params = get_tuned_params(model=args.model, 
                                                data_source=os.path.splitext(os.path.basename(config["dataset"]["data_path"]))[0],
                                                storage_type=config["optuna"]["storage_type"], journal_storage_dir=config["optuna"]["journal_dir"])
                if rank_zero_only.rank == 0:
                    logging.info(f"Declaring estimator {args.model.capitalize()} with tuned parameters")
>>>>>>> f20b18ce
                config["dataset"].update({k: v for k, v in tuned_params.items() if k in config["dataset"]})
                config["model"][args.model].update({k: v for k, v in tuned_params.items() if k in config["model"][args.model]})
                config["trainer"].update({k: v for k, v in tuned_params.items() if k in config["trainer"]})
            except FileNotFoundError as e:
<<<<<<< HEAD
                logging.warning(e)
                logging.info(f"Declaring estimator {args.model.capitalize()} with default parameters")
            except KeyError as e:
                 logging.warning(f"KeyError accessing Optuna config for tuned params: {e}. Using defaults.")
                 logging.info(f"Declaring estimator {args.model.capitalize()} with default parameters")
        else:
            logging.info(f"Declaring estimator {args.model.capitalize()} with default parameters")
        
        # Use globals() to fetch the estimator class dynamically (Aoife comment #2)
        EstimatorClass = globals()[f"{args.model.capitalize()}Estimator"]
        estimator = EstimatorClass(
=======
                if rank_zero_only.rank == 0:
                    logging.warning(e)
                    logging.info(f"Declaring estimator {args.model.capitalize()} with default parameters")
        elif rank_zero_only.rank == 0:
            logging.info(f"Declaring estimator {args.model.capitalize()} with default parameters")
         
        
        estimator = globals()[f"{args.model.capitalize()}Estimator"](
>>>>>>> f20b18ce
            freq=data_module.freq, 
            prediction_length=data_module.prediction_length,
            num_feat_dynamic_real=data_module.num_feat_dynamic_real,
            num_feat_static_cat=data_module.num_feat_static_cat,
            cardinality=data_module.cardinality,
            num_feat_static_real=data_module.num_feat_static_real,
            input_size=data_module.num_target_vars,
            scaling=False,
            time_features=[second_of_minute, minute_of_hour, hour_of_day, day_of_year],
            distr_output=globals()[config["model"]["distr_output"]["class"]](dim=data_module.num_target_vars, **config["model"]["distr_output"]["kwargs"]),
            batch_size=config["dataset"].setdefault("batch_size", 128),
<<<<<<< HEAD
            num_batches_per_epoch=config["trainer"].setdefault("limit_train_batches", 50),
=======
            num_batches_per_epoch=config["trainer"].setdefault("limit_train_batches", 1000), # NOTE: set this to be arbitrarily high st limit train_batches dominates
>>>>>>> f20b18ce
            context_length=config["dataset"]["context_length"],
            train_sampler=ExpectedNumInstanceSampler(num_instances=1.0, min_past=config["dataset"]["context_length"], min_future=data_module.prediction_length),
            validation_sampler=ValidationSplitSampler(min_past=config["dataset"]["context_length"], min_future=data_module.prediction_length),
            trainer_kwargs=config["trainer"],
            **config["model"][args.model]
        )
        
    if args.mode == "tune":
        logging.info("Starting Optuna hyperparameter tuning...")
        # Enhanced GPU device setup and error checking
        if torch.cuda.is_available():
            # Log all available GPUs for debugging
            num_gpus = torch.cuda.device_count()
            all_gpus = [f"{i}:{torch.cuda.get_device_name(i)}" for i in range(num_gpus)]
            logging.info(f"System has {num_gpus} CUDA device(s): {all_gpus}")
            
            # Check CUDA_VISIBLE_DEVICES setting
            if "CUDA_VISIBLE_DEVICES" in os.environ:
                cuda_devices = os.environ["CUDA_VISIBLE_DEVICES"]
                logging.info(f"CUDA_VISIBLE_DEVICES is set to: '{cuda_devices}'")
                try:
                    # Count the number of GPUs specified in CUDA_VISIBLE_DEVICES
                    visible_gpus = [idx for idx in cuda_devices.split(',') if idx.strip()]
                    num_visible_gpus = len(visible_gpus)
                    
                    if num_visible_gpus > 0:
                        # Only override if the current configuration doesn't match
                        if "devices" in config["trainer"] and config["trainer"]["devices"] != num_visible_gpus:
                            logging.warning(f"Adjusting trainer.devices from {config['trainer']['devices']} to {num_visible_gpus} based on CUDA_VISIBLE_DEVICES")
                            config["trainer"]["devices"] = num_visible_gpus
                            
                            # If only one GPU is visible, use auto strategy instead of distributed
                            if num_visible_gpus == 1 and "strategy" in config["trainer"] and config["trainer"]["strategy"] != "auto":
                                logging.warning("Setting strategy to 'auto' since only one GPU is visible")
                                config["trainer"]["strategy"] = "auto"
                                
                        # Log actual GPU mapping information
                        if num_visible_gpus == 1:
                            try:
                                actual_gpu = int(visible_gpus[0])
                                device_id = 0  # With CUDA_VISIBLE_DEVICES, first visible GPU is always index 0
                                logging.info(f"Primary GPU is system device {actual_gpu}, mapped to CUDA index {device_id}")
                            except ValueError:
                                logging.warning(f"Could not parse GPU index from CUDA_VISIBLE_DEVICES: {visible_gpus[0]}")
                    else:
                        logging.warning("CUDA_VISIBLE_DEVICES is set but no valid GPU indices found")
                except Exception as e:
                    logging.warning(f"Error parsing CUDA_VISIBLE_DEVICES: {e}")
            else:
                logging.warning("CUDA_VISIBLE_DEVICES is not set, using default GPU assignment")
            
            # Verify current device setup
            device = torch.cuda.current_device()
            logging.info(f"Using GPU {device}: {torch.cuda.get_device_name(device)}")
            
            # Verify the trainer configuration matches what we expect
            if args.single_gpu and config["trainer"]["devices"] != 1:
                logging.warning(f"--single_gpu flag is set but trainer.devices={config['trainer']['devices']}. Forcing devices=1.")
                config["trainer"]["devices"] = 1
                config["trainer"]["strategy"] = "auto"
            
            # Final check to ensure configuration is valid for available GPUs    
            num_available_gpus = torch.cuda.device_count()
            if config["trainer"]["devices"] > num_available_gpus:
                logging.warning(f"Requested {config['trainer']['devices']} GPUs but only {num_available_gpus} are available. Adjusting trainer.devices.")
                config["trainer"]["devices"] = num_available_gpus
                if num_available_gpus == 1 and "strategy" in config["trainer"] and config["trainer"]["strategy"] != "auto":
                    config["trainer"]["strategy"] = "auto"
                
            logging.info(f"Trainer config: devices={config['trainer']['devices']}, strategy={config['trainer'].get('strategy', 'auto')}")
            
            # Log memory information
            logging.info(f"GPU Memory: {torch.cuda.memory_allocated(device)/1e9:.2f}GB / {torch.cuda.get_device_properties(device).total_memory/1e9:.2f}GB")
            
            # Clear GPU memory before starting
            torch.cuda.empty_cache()
            gc.collect()
        else:
            logging.error("CUDA is not available! This will likely cause the tuning process to fail.")
            logging.error("Please check your CUDA installation and GPU availability.")
        
        # %% TUNE MODEL WITH OPTUNA
        from wind_forecasting.run_scripts.tuning import tune_model
<<<<<<< HEAD
        if not os.path.exists(config["optuna"]["journal_dir"]):
            os.makedirs(config["optuna"]["journal_dir"]) 

        # Use globals() to fetch the module and estimator classes dynamically (Aoife comment #3)
        LightningModuleClass = globals()[f"{args.model.capitalize()}LightningModule"]
        EstimatorClass = globals()[f"{args.model.capitalize()}Estimator"]
        DistrOutputClass = globals()[config["model"]["distr_output"]["class"]]
        
        def handle_trial_with_oom_protection(tuning_objective, trial):
            try:
                # Log GPU memory at the start of each trial
                if torch.cuda.is_available():
                    device = torch.cuda.current_device()
                    logging.info(f"Trial {trial.number} - Starting GPU Memory: {torch.cuda.memory_allocated(device)/1e9:.2f}GB / {torch.cuda.get_device_properties(device).total_memory/1e9:.2f}GB")
                
                result = tuning_objective(trial)
                
                # Log GPU memory after trial completes
                if torch.cuda.is_available():
                    device = torch.cuda.current_device()
                    logging.info(f"Trial {trial.number} - Ending GPU Memory: {torch.cuda.memory_allocated(device)/1e9:.2f}GB / {torch.cuda.get_device_properties(device).total_memory/1e9:.2f}GB")
                    
                # Add explicit garbage collection after each trial
                gc.collect()
                return result
            except RuntimeError as e:
                if "CUDA out of memory" in str(e):
                    logging.warning(f"Trial {trial.number} failed with CUDA OOM error")
                    if torch.cuda.is_available():
                        logging.warning(f"OOM at memory usage: {torch.cuda.memory_allocated()/1e9:.2f}GB")
                    # Force garbage collection
                    torch.cuda.empty_cache()
                    gc.collect()
                    # Return a very poor score
                    return float('inf') if config["optuna"]["direction"] == "minimize" else float('-inf')
                raise e
            except Exception as e:
                # Catch GPU configuration errors and other exceptions
                if "MisconfigurationException" in str(type(e)) and "gpu" in str(e):
                    logging.error(f"Trial {trial.number} failed with GPU configuration error: {str(e)}")
                    logging.error("This is likely due to a mismatch between requested GPUs and available GPUs.")
                    logging.error("Please check the --single_gpu flag and CUDA_VISIBLE_DEVICES setting.")
                    
                    # Return a poor score to allow the study to continue
                    return float('inf') if config["optuna"]["direction"] == "minimize" else float('-inf')
                elif "MisconfigurationException" in str(type(e)):
                    logging.error(f"Trial {trial.number} failed with configuration error: {str(e)}")
                    return float('inf') if config["optuna"]["direction"] == "minimize" else float('-inf')
                
                # For any other unexpected errors, log details and re-raise
                logging.error(f"Trial {trial.number} failed with unexpected error: {type(e).__name__}: {str(e)}")
                raise
        
        # Removed --init_only block as DB initialization is now handled by rank 0 using db_utils
        
        # Normal execution - pass the OOM protection wrapper and constructed storage URL
        tune_model(model=args.model, config=config,
                    optuna_storage_url=optuna_storage_url, # Pass the constructed URL
                    lightning_module_class=LightningModuleClass,
                    estimator_class=EstimatorClass,
                    distr_output_class=DistrOutputClass,
                    data_module=data_module,
=======
        if rank_zero_only.rank == 0:
            os.makedirs(config["optuna"]["journal_dir"], exist_ok=True) 
    
        tune_model(model=args.model, config=config, 
                    lightning_module_class=globals()[f"{args.model.capitalize()}LightningModule"], 
                    estimator_class=globals()[f"{args.model.capitalize()}Estimator"],
                    distr_output_class=globals()[config["model"]["distr_output"]["class"]], 
                    data_module=data_module, 
>>>>>>> f20b18ce
                    max_epochs=config["optuna"]["max_epochs"],
                    limit_train_batches=config["optuna"]["limit_train_batches"],
                    metric=config["optuna"]["metric"],
                    direction=config["optuna"]["direction"],
                    context_length_choices=[int(data_module.prediction_length * i) for i in config["optuna"]["context_length_choice_factors"]],
                    n_trials=config["optuna"]["n_trials"],
                    trial_protection_callback=handle_trial_with_oom_protection,
                    seed=args.seed)
        
        # After training completes
        torch.cuda.empty_cache()
        gc.collect()
        logging.info("Optuna hyperparameter tuning completed.")
        
    elif args.mode == "train":
        logging.info("Starting model training...")
        # %% TRAIN MODEL
        if rank_zero_only.rank == 0:
            logging.info("Training model")
            
        estimator.train(
            training_data=data_module.train_dataset,
            validation_data=data_module.val_dataset,
            forecast_generator=DistributionForecastGenerator(estimator.distr_output),
<<<<<<< HEAD
            ckpt_path=(args.checkpoint if (args.checkpoint is not None and os.path.exists(args.checkpoint)) else None)
=======
            ckpt_path=checkpoint_path
>>>>>>> f20b18ce
            # shuffle_buffer_length=1024
        )
        # train_output.trainer.checkpoint_callback.best_model_path
        logging.info("Model training completed.")
    elif args.mode == "test":
        logging.info("Starting model testing...")
        # %% TEST MODEL
        from wind_forecasting.run_scripts.testing import test_model
<<<<<<< HEAD
        from glob import glob
        import pandas as pd
        import re
        import shutil
        
        metric = "val_loss_epoch"
        mode = "min"
=======
>>>>>>> f20b18ce
        
        if args.checkpoint in ["best", "latest"]:
            version_dirs = glob(os.path.join(config["trainer"]["default_root_dir"], "lightning_logs", "version_*"))
            if not version_dirs:
                raise TypeError("Must provide a valid --checkpoint argument to load from.")
        
        if args.checkpoint == "best":
            best_metric_value = float('inf') if mode == "min" else float('-inf')
            checkpoint = None  # Initialize checkpoint to avoid UnboundLocalError
            for version_dir in version_dirs:
                if not os.path.exists(os.path.join(version_dir, "metrics.csv")):
                    logging.info(f"Metrics table {os.path.join(version_dir, 'metrics.csv')} does not exist, removing invalid version dir {version_dir}.")
                    shutil.rmtree(version_dir) 
                    continue
                
                metrics = pd.read_csv(os.path.join(version_dir, "metrics.csv"), index_col=None)

                best_chk_metrics = metrics.loc[metrics[metric].idxmin() if mode == "min" else metrics[metric].idxmax(), 
                                  ["epoch", "step", metric]]
                
                if (mode == "min" and best_chk_metrics[metric] < best_metric_value) \
                    or (mode == "max" and best_chk_metrics[metric] > best_metric_value):
                    checkpoint = os.path.join(version_dir, "checkpoints", 
                                            f"epoch={int(best_chk_metrics['epoch'])}-step={int(best_chk_metrics['step'])}.ckpt")
                    best_metric_value = best_chk_metrics[metric] 

            if checkpoint is None:
                raise FileNotFoundError("No valid checkpoints found.")
            elif os.path.exists(checkpoint):
                logging.info(f"Found best pretrained model: {checkpoint}")
            else:
                # If exact filename not found, try to find a matching checkpoint
                checkpoint_dir = os.path.dirname(checkpoint)
                checkpoint_pattern = f"epoch={int(best_chk_metrics['epoch'])}-step=*.ckpt"
                matching_checkpoints = glob(os.path.join(checkpoint_dir, checkpoint_pattern))
                
                if matching_checkpoints:
                    checkpoint = matching_checkpoints[0]
                    logging.info(f"Found closest matching checkpoint: {checkpoint}")
                else:
                    raise FileNotFoundError(f"Best checkpoint {checkpoint} does not exist and no matching alternatives found.")
                
        elif args.checkpoint == "latest":
            logging.info("Fetching latest pretrained model...")
            pattern = r'(?<=version_)\d+'
            # Extract version numbers from the full paths
            version_numbers = [int(re.search(pattern, vd).group(0)) for vd in version_dirs]
            # Get the highest version number
            latest_version = max(version_numbers)
            # Find the full path of the version directory with the highest number
            version_dir = [vd for vd in version_dirs if f"version_{latest_version}" in vd][0]
            
            checkpoint_paths = glob(os.path.join(version_dir, "checkpoints", "*.ckpt"))
            checkpoint_stats = [(int(re.search(r'(?<=epoch=)(\d+)', cp).group(0)),
                                 int(re.search(r'(?<=step=)(\d+)', cp).group(0))) for cp in checkpoint_paths]
            checkpoint = checkpoint_paths[checkpoint_stats.index(sorted(checkpoint_stats)[-1])]
            
            if os.path.exists(checkpoint):
                logging.info(f"Found latest pretrained model: {checkpoint}")
            else:
                raise FileNotFoundError(f"Last checkpoint {checkpoint} does not exist.")
             
        elif os.path.exists(args.checkpoint):
            logging.info("Fetching pretrained model...")
            checkpoint = args.checkpoint
            logging.info(f"Found given pretrained model: {checkpoint}")
            
        test_model(data_module=data_module,
                    checkpoint=checkpoint,
                    lightning_module_class=globals()[f"{args.model.capitalize()}LightningModule"], 
                    estimator=estimator, 
                    normalization_consts_path=config["dataset"]["normalization_consts_path"])
        
        logging.info("Model testing completed.")
        
        # %% EXPORT LOGGING DATA
        # api = wandb.Api()
        # run = api.run("<entity>/<project>/<run_id>")
        # metrics_df = run.history()
        # metrics_df.to_csv("metrics.csv")
        # history = run.scan_history()

if __name__ == "__main__":
    main()<|MERGE_RESOLUTION|>--- conflicted
+++ resolved
@@ -31,12 +31,7 @@
 from torch import set_float32_matmul_precision
 set_float32_matmul_precision('medium') # or high to trade off performance for precision
 
-<<<<<<< HEAD
 # Duplicate import removed (was line 29 in original conflict)
-=======
-from lightning.pytorch.loggers import WandbLogger
-from pytorch_lightning.utilities import rank_zero_only
->>>>>>> f20b18ce
 from pytorch_transformer_ts.informer.lightning_module import InformerLightningModule
 from pytorch_transformer_ts.informer.estimator import InformerEstimator
 from pytorch_transformer_ts.autoformer.estimator import AutoformerEstimator
@@ -51,6 +46,7 @@
 # Configure logging and matplotlib backend
 logging.basicConfig(level=logging.INFO, format='%(asctime)s - %(levelname)s - %(message)s')
 
+# MPI check remains, but rank detection below uses environment variables primarily
 mpi_exists = False
 try:
     from mpi4py import MPI
@@ -61,7 +57,6 @@
 # @profile
 def main():
     
-<<<<<<< HEAD
     # Determine worker rank (using WORKER_RANK set in Slurm script, fallback to 0)
     # This is crucial for coordinating DB setup
     try:
@@ -81,17 +76,6 @@
     parser.add_argument("-md", "--mode", choices=["tune", "train", "test"], required=True,
                         help="Mode to run: 'tune' for hyperparameter optimization with Optuna, 'train' to train a model, 'test' to evaluate a model")
     parser.add_argument("-chk", "--checkpoint", type=str, required=False, default="latest", 
-=======
-    RUN_ONCE = (mpi_exists and (MPI.COMM_WORLD.Get_rank()) == 0)
-    
-    # %% PARSE CONFIGURATION
-    # parse training/test booleans and config file from command line
-    logging.info("Parsing configuration from yaml and command line arguments")
-    parser = argparse.ArgumentParser(prog="WindFarmForecasting")
-    parser.add_argument("-cnf", "--config", type=str, required=True)
-    parser.add_argument("-md", "--mode", choices=["tune", "train", "test"], required=True)
-    parser.add_argument("-chk", "--checkpoint", type=str, required=False, default=None, 
->>>>>>> f20b18ce
                         help="Which checkpoint to use: can be equal to 'latest', 'best', or an existing checkpoint path.")
     parser.add_argument("-m", "--model", type=str, choices=["informer", "autoformer", "spacetimeformer", "tactis"], required=True)
     parser.add_argument("-rt", "--restart_tuning", action="store_true")
@@ -172,7 +156,6 @@
         (config["dataset"]["target_turbine_ids"].lower() == "none") or (config["dataset"]["target_turbine_ids"].lower() == "all")):
         config["dataset"]["target_turbine_ids"] = None # select all turbines
 
-<<<<<<< HEAD
     # %% SETUP LOGGING (Using advanced logic from HEAD)
     logging.info("Setting up logging")
     if not os.path.exists(config["experiment"]["log_dir"]):
@@ -188,12 +171,6 @@
     # Configure WandB to use the correct checkpoint location
     os.environ["WANDB_ARTIFACT_DIR"] = config["logging"]["checkpoint_dir"]
     # This ensures artifacts are saved in the correct checkpoint directory
-=======
-    # %% SETUP LOGGING
-    if rank_zero_only.rank == 0:
-        logging.info("Setting up logging")
-        os.makedirs(config["experiment"]["log_dir"], exist_ok=True)
->>>>>>> f20b18ce
     
     wandb_parent_dir = config["logging"]["wandb_dir"]
     os.environ["WANDB_DIR"] = wandb_parent_dir
@@ -213,7 +190,6 @@
         group=config['experiment']['run_name'],   # Group all workers under the same experiment
         tags=[f"worker_{worker_id}", f"gpu_{gpu_id}", args.model]  # Add tags for easier filtering
     )
-<<<<<<< HEAD
     wandb_logger.log_hyperparams(config)
     config["trainer"]["logger"] = wandb_logger
 
@@ -396,13 +372,6 @@
 
     # --- End Database Setup ---
 
-=======
-    if rank_zero_only.rank == 0:
-        wandb_logger.experiment.config.update(config)
-        
-    config["trainer"]["logger"] = wandb_logger
-
->>>>>>> f20b18ce
     # %% CREATE DATASET
     logging.info("Creating datasets")
     data_module = DataModule(data_path=config["dataset"]["data_path"], n_splits=config["dataset"]["n_splits"],
@@ -414,43 +383,19 @@
                                     per_turbine_target=config["dataset"]["per_turbine_target"], dtype=pl.Float32)
     # if RUN_ONCE:
     data_module.generate_splits()
-    
-    if rank_zero_only.rank == 0:
-        config["trainer"]["default_root_dir"] = os.path.join(config["trainer"]["default_root_dir"], f"{args.model}_{config['experiment']['run_name']}")
-        os.makedirs(config["trainer"]["default_root_dir"], exist_ok=True) # create the directory for saving checkpoints if it doesn't exist
 
     # %% DEFINE ESTIMATOR
     if args.mode in ["train", "test"]:
         from wind_forecasting.run_scripts.tuning import get_tuned_params
-        from wind_forecasting.run_scripts.testing import get_checkpoint
-        
-        metric = "val_loss_epoch"
-        mode = "min"
-        if args.checkpoint:
-            checkpoint_path = get_checkpoint(checkpoint=args.checkpoint, metric=metric, mode=mode, log_dir=config["trainer"]["default_root_dir"])
-        else:
-            checkpoint_path = None
-              
         if args.use_tuned_parameters:
             try:
-<<<<<<< HEAD
                 logging.info("Getting tuned parameters")
                 tuned_params = get_tuned_params(use_rdb=config["optuna"]["use_rdb"], study_name=f"tuning_{args.model}")
                 logging.info(f"Declaring estimator {args.model.capitalize()} with tuned parameters")
-=======
-                if rank_zero_only.rank == 0:
-                    logging.info("Getting tuned parameters")
-                tuned_params = get_tuned_params(model=args.model, 
-                                                data_source=os.path.splitext(os.path.basename(config["dataset"]["data_path"]))[0],
-                                                storage_type=config["optuna"]["storage_type"], journal_storage_dir=config["optuna"]["journal_dir"])
-                if rank_zero_only.rank == 0:
-                    logging.info(f"Declaring estimator {args.model.capitalize()} with tuned parameters")
->>>>>>> f20b18ce
                 config["dataset"].update({k: v for k, v in tuned_params.items() if k in config["dataset"]})
                 config["model"][args.model].update({k: v for k, v in tuned_params.items() if k in config["model"][args.model]})
                 config["trainer"].update({k: v for k, v in tuned_params.items() if k in config["trainer"]})
             except FileNotFoundError as e:
-<<<<<<< HEAD
                 logging.warning(e)
                 logging.info(f"Declaring estimator {args.model.capitalize()} with default parameters")
             except KeyError as e:
@@ -462,16 +407,6 @@
         # Use globals() to fetch the estimator class dynamically (Aoife comment #2)
         EstimatorClass = globals()[f"{args.model.capitalize()}Estimator"]
         estimator = EstimatorClass(
-=======
-                if rank_zero_only.rank == 0:
-                    logging.warning(e)
-                    logging.info(f"Declaring estimator {args.model.capitalize()} with default parameters")
-        elif rank_zero_only.rank == 0:
-            logging.info(f"Declaring estimator {args.model.capitalize()} with default parameters")
-         
-        
-        estimator = globals()[f"{args.model.capitalize()}Estimator"](
->>>>>>> f20b18ce
             freq=data_module.freq, 
             prediction_length=data_module.prediction_length,
             num_feat_dynamic_real=data_module.num_feat_dynamic_real,
@@ -483,18 +418,14 @@
             time_features=[second_of_minute, minute_of_hour, hour_of_day, day_of_year],
             distr_output=globals()[config["model"]["distr_output"]["class"]](dim=data_module.num_target_vars, **config["model"]["distr_output"]["kwargs"]),
             batch_size=config["dataset"].setdefault("batch_size", 128),
-<<<<<<< HEAD
             num_batches_per_epoch=config["trainer"].setdefault("limit_train_batches", 50),
-=======
-            num_batches_per_epoch=config["trainer"].setdefault("limit_train_batches", 1000), # NOTE: set this to be arbitrarily high st limit train_batches dominates
->>>>>>> f20b18ce
             context_length=config["dataset"]["context_length"],
             train_sampler=ExpectedNumInstanceSampler(num_instances=1.0, min_past=config["dataset"]["context_length"], min_future=data_module.prediction_length),
             validation_sampler=ValidationSplitSampler(min_past=config["dataset"]["context_length"], min_future=data_module.prediction_length),
             trainer_kwargs=config["trainer"],
             **config["model"][args.model]
         )
-        
+
     if args.mode == "tune":
         logging.info("Starting Optuna hyperparameter tuning...")
         # Enhanced GPU device setup and error checking
@@ -571,7 +502,6 @@
         
         # %% TUNE MODEL WITH OPTUNA
         from wind_forecasting.run_scripts.tuning import tune_model
-<<<<<<< HEAD
         if not os.path.exists(config["optuna"]["journal_dir"]):
             os.makedirs(config["optuna"]["journal_dir"]) 
 
@@ -634,16 +564,6 @@
                     estimator_class=EstimatorClass,
                     distr_output_class=DistrOutputClass,
                     data_module=data_module,
-=======
-        if rank_zero_only.rank == 0:
-            os.makedirs(config["optuna"]["journal_dir"], exist_ok=True) 
-    
-        tune_model(model=args.model, config=config, 
-                    lightning_module_class=globals()[f"{args.model.capitalize()}LightningModule"], 
-                    estimator_class=globals()[f"{args.model.capitalize()}Estimator"],
-                    distr_output_class=globals()[config["model"]["distr_output"]["class"]], 
-                    data_module=data_module, 
->>>>>>> f20b18ce
                     max_epochs=config["optuna"]["max_epochs"],
                     limit_train_batches=config["optuna"]["limit_train_batches"],
                     metric=config["optuna"]["metric"],
@@ -661,18 +581,12 @@
     elif args.mode == "train":
         logging.info("Starting model training...")
         # %% TRAIN MODEL
-        if rank_zero_only.rank == 0:
-            logging.info("Training model")
-            
+        logging.info("Training model")
         estimator.train(
             training_data=data_module.train_dataset,
             validation_data=data_module.val_dataset,
             forecast_generator=DistributionForecastGenerator(estimator.distr_output),
-<<<<<<< HEAD
             ckpt_path=(args.checkpoint if (args.checkpoint is not None and os.path.exists(args.checkpoint)) else None)
-=======
-            ckpt_path=checkpoint_path
->>>>>>> f20b18ce
             # shuffle_buffer_length=1024
         )
         # train_output.trainer.checkpoint_callback.best_model_path
@@ -681,7 +595,6 @@
         logging.info("Starting model testing...")
         # %% TEST MODEL
         from wind_forecasting.run_scripts.testing import test_model
-<<<<<<< HEAD
         from glob import glob
         import pandas as pd
         import re
@@ -689,8 +602,6 @@
         
         metric = "val_loss_epoch"
         mode = "min"
-=======
->>>>>>> f20b18ce
         
         if args.checkpoint in ["best", "latest"]:
             version_dirs = glob(os.path.join(config["trainer"]["default_root_dir"], "lightning_logs", "version_*"))
