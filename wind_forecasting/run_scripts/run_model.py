--- conflicted
+++ resolved
@@ -2,31 +2,31 @@
 import logging
 from memory_profiler import profile
 import os
-<<<<<<< HEAD
 import torch
 import gc
 import random
 import numpy as np
 
-=======
-# TODO HIGH add rank r to Optuna hyperparmaeter list
->>>>>>> fb7c8738
 import polars as pl
 # import wandb
 from lightning.pytorch.loggers import WandbLogger
 # wandb.login()
 # wandb.login(relogin=True)
 import yaml
+import glob # Needed for checkpoint loading from HEAD
+import pandas as pd # Needed for checkpoint loading from HEAD
+import re # Needed for checkpoint loading from HEAD
+import shutil # Needed for checkpoint loading from HEAD
 
 from gluonts.torch.distributions import LowRankMultivariateNormalOutput, StudentTOutput
 from gluonts.model.forecast_generator import DistributionForecastGenerator
 from gluonts.time_feature._base import second_of_minute, minute_of_hour, hour_of_day, day_of_year
 from gluonts.transform import ExpectedNumInstanceSampler, ValidationSplitSampler, SequentialSampler
 
-from torch import set_float32_matmul_precision 
+from torch import set_float32_matmul_precision
 set_float32_matmul_precision('medium') # or high to trade off performance for precision
 
-from lightning.pytorch.loggers import WandbLogger
+# Duplicate import removed (was line 29 in original conflict)
 from pytorch_transformer_ts.informer.lightning_module import InformerLightningModule
 from pytorch_transformer_ts.informer.estimator import InformerEstimator
 from pytorch_transformer_ts.autoformer.estimator import AutoformerEstimator
@@ -36,6 +36,7 @@
 from pytorch_transformer_ts.tactis_2.estimator import TACTiS2Estimator as TactisEstimator
 from pytorch_transformer_ts.tactis_2.lightning_module import TACTiS2LightningModule as TactisLightningModule
 from wind_forecasting.preprocessing.data_module import DataModule
+from wind_forecasting.run_scripts.testing import test_model, get_checkpoint # Moved import earlier for clarity
 
 # Configure logging and matplotlib backend
 logging.basicConfig(level=logging.INFO, format='%(asctime)s - %(levelname)s - %(message)s')
@@ -50,9 +51,8 @@
 # @profile
 def main():
     
-    # RUN_ONCE = (mpi_exists and (MPI.COMM_WORLD.Get_rank()) == 0)
-    
-<<<<<<< HEAD
+    RUN_ONCE = (mpi_exists and (MPI.COMM_WORLD.Get_rank()) == 0)
+    
     # Parse arguments
     parser = argparse.ArgumentParser(description="Run a model on a dataset")
     parser.add_argument("--config", type=str, help="Path to config file", default="examples/inputs/training_inputs_aoifemac_flasc.yaml")
@@ -69,23 +69,6 @@
     parser.add_argument("--save_to", type=str, help="Path to save the predicted output", default=None)
     parser.add_argument("--init_only", action="store_true", help="Only initialize the database/study and exit")
     parser.add_argument("--single_gpu", action="store_true", help="Force using only a single GPU (the one specified by CUDA_VISIBLE_DEVICES)")
-=======
-    # %% PARSE CONFIGURATION
-    # parse training/test booleans and config file from command line
-    logging.info("Parsing configuration from yaml and command line arguments")
-    parser = argparse.ArgumentParser(prog="WindFarmForecasting")
-    parser.add_argument("-cnf", "--config", type=str, required=True)
-    parser.add_argument("-md", "--mode", choices=["tune", "train", "test"], required=True)
-    parser.add_argument("-chk", "--checkpoint", type=str, required=False, default="latest", 
-                        help="Which checkpoint to use: can be equal to 'latest', 'best', or an existing checkpoint path.")
-    parser.add_argument("-m", "--model", type=str, choices=["informer", "autoformer", "spacetimeformer", "tactis"], required=True)
-    parser.add_argument("-rt", "--restart_tuning", action="store_true")
-    parser.add_argument("-s", "--seed", type=int, default=42)
-    parser.add_argument("-tp", "--use_tuned_parameters", action="store_true",
-                        help="Use parameters tuned from Optuna optimization, otherwise use defaults set in Module class.")
-    # pretrained_filename = "/Users/ahenry/Documents/toolboxes/wind_forecasting/examples/logging/wf_forecasting/lznjshyo/checkpoints/epoch=0-step=50.ckpt"
-    args = parser.parse_args()
->>>>>>> fb7c8738
 
     args = parser.parse_args()
     
@@ -100,6 +83,7 @@
     with open(args.config, "r") as f:
         config = yaml.safe_load(f)
         
+    # TODO create function to check config params and set defaults
     assert args.checkpoint is None or args.checkpoint in ["best", "latest"] or os.path.exists(args.checkpoint), "Checkpoint argument, if provided, must equal 'best', 'latest', or an existing checkpoint path."
     # Modify configuration for single GPU mode vs. multi-GPU mode
     if args.single_gpu:
@@ -119,9 +103,8 @@
         (config["dataset"]["target_turbine_ids"].lower() == "none") or (config["dataset"]["target_turbine_ids"].lower() == "all")):
         config["dataset"]["target_turbine_ids"] = None # select all turbines
 
-    # %% SETUP LOGGING
+    # %% SETUP LOGGING (Using advanced logic from HEAD)
     logging.info("Setting up logging")
-<<<<<<< HEAD
     if not os.path.exists(config["experiment"]["log_dir"]):
         os.makedirs(config["experiment"]["log_dir"])
         
@@ -145,10 +128,6 @@
     os.environ["WANDB_RUN_DIR"] = run_dir
     
     # Create WandB logger with explicit path settings
-=======
-    os.makedirs(config["experiment"]["log_dir"], exist_ok=True)
-    
->>>>>>> fb7c8738
     wandb_logger = WandbLogger(
         project="wind_forecasting",
         name=run_name,
@@ -218,7 +197,7 @@
     logging.info("Creating datasets")
     data_module = DataModule(data_path=config["dataset"]["data_path"], n_splits=config["dataset"]["n_splits"],
                             continuity_groups=None, train_split=(1.0 - config["dataset"]["val_split"] - config["dataset"]["test_split"]),
-                                val_split=config["dataset"]["val_split"], test_split=config["dataset"]["test_split"], 
+                                val_split=config["dataset"]["val_split"], test_split=config["dataset"]["test_split"],
                                 prediction_length=config["dataset"]["prediction_length"], context_length=config["dataset"]["context_length"],
                                 target_prefixes=["ws_horz", "ws_vert"], feat_dynamic_real_prefixes=["nd_cos", "nd_sin"],
                                 freq=config["dataset"]["resample_freq"], target_suffixes=config["dataset"]["target_turbine_ids"],
@@ -232,9 +211,7 @@
         if args.use_tuned_parameters:
             try:
                 logging.info("Getting tuned parameters")
-                tuned_params = get_tuned_params(model=args.model, 
-                                                data_source=os.path.splitext(os.path.basename(config["dataset"]["data_path"]))[0],
-                                                storage_type=config["optuna"]["storage_type"], journal_storage_dir=config["optuna"]["journal_dir"])
+                tuned_params = get_tuned_params(use_rdb=config["optuna"]["use_rdb"], study_name=f"tuning_{args.model}")
                 logging.info(f"Declaring estimator {args.model.capitalize()} with tuned parameters")
                 config["dataset"].update({k: v for k, v in tuned_params.items() if k in config["dataset"]})
                 config["model"][args.model].update({k: v for k, v in tuned_params.items() if k in config["model"][args.model]})
@@ -242,6 +219,9 @@
             except FileNotFoundError as e:
                 logging.warning(e)
                 logging.info(f"Declaring estimator {args.model.capitalize()} with default parameters")
+            except KeyError as e:
+                 logging.warning(f"KeyError accessing Optuna config for tuned params: {e}. Using defaults.")
+                 logging.info(f"Declaring estimator {args.model.capitalize()} with default parameters")
         else:
             logging.info(f"Declaring estimator {args.model.capitalize()} with default parameters")
         
@@ -250,16 +230,12 @@
         estimator = EstimatorClass(
             freq=data_module.freq, 
             prediction_length=data_module.prediction_length,
-            num_feat_dynamic_real=data_module.num_feat_dynamic_real, 
+            num_feat_dynamic_real=data_module.num_feat_dynamic_real,
             num_feat_static_cat=data_module.num_feat_static_cat,
             cardinality=data_module.cardinality,
             num_feat_static_real=data_module.num_feat_static_real,
             input_size=data_module.num_target_vars,
             scaling=False,
-<<<<<<< HEAD
-=======
-            lags_seq=[0], # TODO
->>>>>>> fb7c8738
             time_features=[second_of_minute, minute_of_hour, hour_of_day, day_of_year],
             distr_output=globals()[config["model"]["distr_output"]["class"]](dim=data_module.num_target_vars, **config["model"]["distr_output"]["kwargs"]),
             batch_size=config["dataset"].setdefault("batch_size", 128),
@@ -322,7 +298,6 @@
         
         # %% TUNE MODEL WITH OPTUNA
         from wind_forecasting.run_scripts.tuning import tune_model
-<<<<<<< HEAD
         if not os.path.exists(config["optuna"]["journal_dir"]):
             os.makedirs(config["optuna"]["journal_dir"]) 
 
@@ -423,15 +398,6 @@
                     estimator_class=EstimatorClass,
                     distr_output_class=DistrOutputClass,
                     data_module=data_module,
-=======
-        os.makedirs(config["optuna"]["journal_dir"], exist_ok=True) 
-    
-        tune_model(model=args.model, config=config, 
-                    lightning_module_class=globals()[f"{args.model.capitalize()}LightningModule"], 
-                    estimator_class=globals()[f"{args.model.capitalize()}Estimator"],
-                    distr_output_class=globals()[config["model"]["distr_output"]["class"]], 
-                    data_module=data_module, 
->>>>>>> fb7c8738
                     max_epochs=config["optuna"]["max_epochs"],
                     limit_train_batches=config["optuna"]["limit_train_batches"],
                     metric=config["optuna"]["metric"],
@@ -439,7 +405,6 @@
                     context_length_choices=[int(data_module.prediction_length * i) for i in config["optuna"]["context_length_choice_factors"]],
                     n_trials=config["optuna"]["n_trials"],
                     journal_storage_dir=config["optuna"]["journal_dir"],
-<<<<<<< HEAD
                     use_rdb=config["optuna"]["use_rdb"],
                     restart_study=args.restart_tuning,
                     trial_protection_callback=handle_trial_with_oom_protection)
@@ -448,10 +413,6 @@
         torch.cuda.empty_cache()
         gc.collect()
         logging.info("Optuna hyperparameter tuning completed.")
-=======
-                    storage_type=config["optuna"]["storage_type"],
-                    restart_tuning=args.restart_tuning)
->>>>>>> fb7c8738
         
     elif args.mode == "train":
         logging.info("Starting model training...")
@@ -469,14 +430,15 @@
     elif args.mode == "test":
         logging.info("Starting model testing...")
         # %% TEST MODEL
-        from wind_forecasting.run_scripts.testing import test_model, get_checkpoint
+        from wind_forecasting.run_scripts.testing import test_model
+        from glob import glob
+        import pandas as pd
+        import re
+        import shutil
         
         metric = "val_loss_epoch"
         mode = "min"
-        log_dir = os.path.join(config["trainer"]["default_root_dir"], "lightning_logs")
-        checkpoint_path = get_checkpoint(checkpoint=args.checkpoint, metric=metric, mode=mode, log_dir=log_dir)
-        
-<<<<<<< HEAD
+        
         if args.checkpoint in ["best", "latest"]:
             version_dirs = glob(os.path.join(config["trainer"]["default_root_dir"], "lightning_logs", "version_*"))
             if not version_dirs:
@@ -526,10 +488,8 @@
             checkpoint = args.checkpoint
             logging.info(f"Found given pretrained model: {checkpoint}")
             
-=======
->>>>>>> fb7c8738
         test_model(data_module=data_module,
-                    checkpoint=checkpoint_path,
+                    checkpoint=checkpoint,
                     lightning_module_class=globals()[f"{args.model.capitalize()}LightningModule"], 
                     estimator=estimator, 
                     normalization_consts_path=config["dataset"]["normalization_consts_path"])
@@ -538,21 +498,11 @@
         
         # %% EXPORT LOGGING DATA
         # api = wandb.Api()
-        # run is specified by <entity>/<project>/<run_id>
-        # run = api.run("aoife-henry-university-of-colorado-boulder/wind_forecasting/<run_id>")
-        
-        # save the metrics for the run to a csv file
+        # run = api.run("<entity>/<project>/<run_id>")
         # metrics_df = run.history()
         # metrics_df.to_csv("metrics.csv")
-        
-        # Pull down the accuracy and timestamps for logged metric data  
-        # if run.state == "finished":
-        #     for i, row in metrics_df.iterrows():
-        #     print(row["_timestamp"], row["accuracy"])
-        
-        # get unsampled metric data
         # history = run.scan_history()
-    
+
 if __name__ == "__main__":
     main()
 # %%