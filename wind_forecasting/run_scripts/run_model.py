--- conflicted
+++ resolved
@@ -188,19 +188,7 @@
     # Set up logging directory - use absolute path, rename logging dirs to group checkpoints and logs by data source and model
     log_dir = config["experiment"]["log_dir"]
     # Set up wandb, optuna, checkpoint directories - use absolute paths
-<<<<<<< HEAD
-    wandb_dir = config["logging"].get("wandb_dir", os.path.join(log_dir, "wandb"))
-    optuna_dir = config["logging"].get("optuna_dir", os.path.join(log_dir, "optuna"))
-    # checkpoint_dir = config["logging"]["checkpoint_dir"] = config["logging"].get("checkpoint_dir", os.path.join(log_dir, "checkpoints")) # NOTE: no need, checkpoints are saved by Model Checkpoint callback in loggers save_dir (wandb_dir)
-
-    os.makedirs(wandb_dir, exist_ok=True)
-    os.makedirs(optuna_dir, exist_ok=True)
-    # os.makedirs(checkpoint_dir, exist_ok=True)
-    
-    logging.info(f"WandB will create logs in {wandb_dir}")
-    logging.info(f"Optuna will create logs in {optuna_dir}")
-    # logging.info(f"Checkpoints will be saved in {checkpoint_dir}")
-=======
+
     wandb_dir = config["logging"]["wandb_dir"] = config["logging"].get("wandb_dir", os.path.join(log_dir, "wandb"))
     optuna_dir = config["logging"]["optuna_dir"] = config["logging"].get("optuna_dir", os.path.join(log_dir, "optuna"))
     checkpoint_dir = config["logging"]["checkpoint_dir"] = config["logging"].get("checkpoint_dir", os.path.join(log_dir, "checkpoints")) # NOTE: no need, checkpoints are saved by Model Checkpoint callback in loggers save_dir (wandb_dir)
@@ -212,7 +200,6 @@
     logging.info(f"WandB will create logs in {wandb_dir}")
     logging.info(f"Optuna will create logs in {optuna_dir}")
     logging.info(f"Checkpoints will be saved in {checkpoint_dir}")
->>>>>>> 4467445d
 
     # Get worker info from environment variables
     worker_id = os.environ.get('SLURM_PROCID', '0')
@@ -228,12 +215,8 @@
     
     # Configure WandB to use the correct checkpoint location
     # This ensures artifacts are saved in the correct checkpoint directory
-<<<<<<< HEAD
-    os.environ["WANDB_ARTIFACT_DIR"] = checkpoint_dir
-=======
     os.environ["WANDB_RUN_DIR"] = run_dir
     os.environ["WANDB_ARTIFACT_DIR"] = os.environ["WANDB_CHECKPOINT_PATH"] = checkpoint_dir
->>>>>>> 4467445d
     os.environ["WANDB_DIR"] = wandb_dir
     
     # Fetch GitHub repo URL and current commit and set WandB environment variables
@@ -288,20 +271,11 @@
             entity=config['logging'].get('entity'),
             group=config['experiment']['run_name'],   # Group all workers under the same experiment
             name=run_name, # Unique name for the run, can also take config for hyperparameters. Keep brief
-<<<<<<< HEAD
             save_dir=wandb_dir, # Directory for saving logs and metadata
             log_model="all",            
             job_type=args.mode,
             mode=config['logging'].get('wandb_mode', 'online'), # Configurable wandb mode
             id=unique_id, # Unique ID for the run, can also use config hyperaparameters for comparison later 
-=======
-            dir=wandb_dir, # Directory for saving logs and metadata
-            log_model="all",            
-            job_type=args.mode,
-            mode=config['logging'].get('wandb_mode', 'online'), # Configurable wandb mode
-            id=unique_id, # Unique ID for the run, can also use config hyperaparameters for comparison later
->>>>>>> 4467445d
-            notes=config['experiment'].get('notes'),
             tags=[f"gpu_{gpu_id}", args.model, args.mode] + config['experiment'].get('extra_tags', []),
             config=logger_config,            
             save_code=config['logging'].get('save_code', False)
@@ -321,21 +295,13 @@
         logging.info(f"Using explicitly defined Optuna storage_dir: {config['optuna']['storage']['storage_dir']}")
     
     # Explicitly resolve any variable references in trainer config
-<<<<<<< HEAD
-    # if "default_root_dir" in config["trainer"]:
-    #     config["trainer"]["default_root_dir"] = checkpoint_dir # NOTE checkpoints are saved elsewhere by model checkpoint callback?  
-    # else:
-    #     # Replace ${logging.checkpoint_dir} with the actual path
-    #     if isinstance(config["trainer"]["default_root_dir"], str) and "${logging.checkpoint_dir}" in config["trainer"]["default_root_dir"]:
-    #         config["trainer"]["default_root_dir"] = config["trainer"]["default_root_dir"].replace("${logging.checkpoint_dir}", checkpoint_dir)
-=======
+
     if "default_root_dir" in config["trainer"]:
         config["trainer"]["default_root_dir"] = checkpoint_dir # TODO i think these are saved elsewhere by model checkpoint callback?  
     else:
         # Replace ${logging.checkpoint_dir} with the actual path
         if isinstance(config["trainer"]["default_root_dir"], str) and "${logging.checkpoint_dir}" in config["trainer"]["default_root_dir"]:
             config["trainer"]["default_root_dir"] = config["trainer"]["default_root_dir"].replace("${logging.checkpoint_dir}", checkpoint_dir)
->>>>>>> 4467445d
 
     # %% CREATE DATASET
     logging.info("Creating datasets")
@@ -397,16 +363,8 @@
         # Set up parameters for checkpoint finding
         metric = "val_loss_epoch"
         mode = "min"
-<<<<<<< HEAD
-        
         # Use the get_checkpoint function to handle checkpoint finding TODO set the log_dir
         checkpoint = get_checkpoint(args.checkpoint, metric, mode, config["trainer"]["default_root_dir"])
-=======
-        log_dir = config["trainer"]["default_root_dir"]
-        
-        # Use the get_checkpoint function to handle checkpoint finding
-        checkpoint = get_checkpoint(args.checkpoint, metric, mode, log_dir)
->>>>>>> 4467445d
         
         # Use globals() to fetch the estimator class dynamically
         EstimatorClass = globals()[f"{args.model.capitalize()}Estimator"]
