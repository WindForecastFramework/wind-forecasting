import argparse
# from calendar import c
import logging
from memory_profiler import profile
import os
import torch
import gc
import random
import numpy as np
from datetime import datetime
import platform
import subprocess

import polars as pl
from lightning.pytorch.loggers import WandbLogger
from lightning.pytorch.utilities import rank_zero_only
import yaml

# Internal imports
from wind_forecasting.utils.trial_utils import handle_trial_with_oom_protection
from wind_forecasting.utils.optuna_db_utils import setup_optuna_storage

from gluonts.torch.distributions import LowRankMultivariateNormalOutput
from gluonts.model.forecast_generator import DistributionForecastGenerator, SampleForecastGenerator
from gluonts.time_feature._base import second_of_minute, minute_of_hour, hour_of_day, day_of_year
from gluonts.transform import ExpectedNumInstanceSampler, ValidationSplitSampler, SequentialSampler

torch.set_float32_matmul_precision('medium') # or high to trade off performance for precision

from pytorch_transformer_ts.informer.lightning_module import InformerLightningModule
from pytorch_transformer_ts.informer.estimator import InformerEstimator
from pytorch_transformer_ts.autoformer.estimator import AutoformerEstimator
from pytorch_transformer_ts.autoformer.lightning_module import AutoformerLightningModule
from pytorch_transformer_ts.spacetimeformer.estimator import SpacetimeformerEstimator
from pytorch_transformer_ts.spacetimeformer.lightning_module import SpacetimeformerLightningModule
from pytorch_transformer_ts.tactis_2.estimator import TACTiS2Estimator as TactisEstimator
from pytorch_transformer_ts.tactis_2.lightning_module import TACTiS2LightningModule as TactisLightningModule
from wind_forecasting.preprocessing.data_module import DataModule
from wind_forecasting.run_scripts.testing import test_model, get_checkpoint
from wind_forecasting.run_scripts.tuning import get_tuned_params, generate_df_setup_params

logging.basicConfig(level=logging.INFO, format='%(asctime)s - %(levelname)s - %(message)s')

mpi_exists = False
try:
    from mpi4py import MPI
    mpi_exists = True
except:
    logging.warning("No MPI available on system.")


def main():
    
    # %% DETERMINE WORKER RANK (using WORKER_RANK set in Slurm script, fallback to 0)
    try:
        # Use the WORKER_RANK variable set explicitly in the Slurm script's nohup block
        rank = int(os.environ.get('WORKER_RANK', '0'))
    except ValueError:
        logging.warning("Could not parse WORKER_RANK, assuming rank 0.")
        rank = 0
    logging.info(f"Determined worker rank from WORKER_RANK: {rank}")
    
    # %% PARSE ARGUMENTS
    parser = argparse.ArgumentParser(description="Run a model on a dataset")
    parser.add_argument("--config", type=str, help="Path to config file", default="examples/inputs/training_inputs_aoifemac_flasc.yaml")
    parser.add_argument("-md", "--mode", choices=["tune", "train", "test"], required=True,
                        help="Mode to run: 'tune' for hyperparameter optimization with Optuna, 'train' to train a model, 'test' to evaluate a model")
    parser.add_argument("-chk", "--checkpoint", type=str, required=False, default=None, 
                        help="Which checkpoint to use: can be equal to 'None' to start afresh with training mode, 'latest', 'best', or an existing checkpoint path.")
    parser.add_argument("-m", "--model", type=str, choices=["informer", "autoformer", "spacetimeformer", "tactis"], required=True)
    parser.add_argument("-rt", "--restart_tuning", action="store_true")
    parser.add_argument("-utp", "--use_tuned_parameters", action="store_true", help="Use parameters tuned from Optuna optimization, otherwise use defaults set in Module class.")
    parser.add_argument("-tp", "--tuning_phase", type=int, default=1, help="Index of tuning phase to use, gets passed to get_params estimator class methods. For tuning with multiple phases.")
    # parser.add_argument("--tune_first", action="store_true", help="Whether to use tuned parameters", default=False)
    parser.add_argument("--model_path", type=str, help="Path to a saved model checkpoint to load from", default=None)
    # parser.add_argument("--predictor_path", type=str, help="Path to a saved predictor for evaluation", default=None) # JUAN shouldn't need if we just pass filepath, latest, or best to checkpoint parameter
    parser.add_argument("-s", "--seed", type=int, help="Seed for random number generator", default=42)
    parser.add_argument("--save_to", type=str, help="Path to save the predicted output", default=None)
    parser.add_argument("--single_gpu", action="store_true", help="Force using only a single GPU (the one specified by CUDA_VISIBLE_DEVICES)")

    args = parser.parse_args()
    
    # %% SETUP SEED
    logging.info(f"Setting random seed to {args.seed}")
    torch.manual_seed(args.seed)
    random.seed(args.seed)
    np.random.seed(args.seed)
    
    # %% PARSE CONFIG
    logging.info(f"Parsing configuration from yaml and command line arguments")
    with open(args.config, "r") as file:
        config = yaml.safe_load(file)
        
    # if (type(config["dataset"]["target_turbine_ids"]) is str) and (
    #     (config["dataset"]["target_turbine_ids"].lower() == "none") or (config["dataset"]["target_turbine_ids"].lower() == "all")):
    #     config["dataset"]["target_turbine_ids"] = None # select all turbines
        
    assert args.checkpoint is None or args.checkpoint in ["best", "latest"] or os.path.exists(args.checkpoint), "Checkpoint argument, if provided, must equal 'best', 'latest', or an existing checkpoint path."
    assert (args.mode == "test" and args.checkpoint is not None) or args.mode != "test", "Must provide a checkpoint path, 'latest', or 'best' for checkpoint argument when mode argument=test."
    # %% Modify configuration for single GPU mode vs. multi-GPU mode
    if args.single_gpu:
        # Force single GPU configuration when --single_gpu flag is set
        # This ensures each worker only uses the GPU assigned to it via CUDA_VISIBLE_DEVICES
        config["trainer"]["devices"] = 1
        config["trainer"]["strategy"] = "auto"  # Let PyTorch Lightning determine strategy
        if config["trainer"]["devices"] != 1:
            # Verify the trainer configuration matches what we expect
            logging.warning(f"--single_gpu flag is set but trainer.devices={config['trainer']['devices']}. Forcing devices=1.")
        else:
            logging.info("Single GPU mode enabled: Using devices=1 with auto strategy")
    else:
        # Log all available GPUs for debugging
        num_gpus = torch.cuda.device_count()
        all_gpus = [f"{i}:{torch.cuda.get_device_name(i)}" for i in range(num_gpus)]
        logging.info(f"System has {num_gpus} CUDA device(s): {all_gpus}")
        
        # Verify current device setup
        if torch.cuda.is_available():
            device = torch.cuda.current_device()
            logging.info(f"Using GPU {device}: {torch.cuda.get_device_name(device)}")
            
            # Check if CUDA_VISIBLE_DEVICES is set and contains only a single GPU
            if "CUDA_VISIBLE_DEVICES" in os.environ:
                cuda_devices = os.environ["CUDA_VISIBLE_DEVICES"] # Note: must 'export' variable within nohup to find on Kestrel
                logging.info(f"CUDA_VISIBLE_DEVICES is set to: '{cuda_devices}'")
                try:
                    # Count the number of GPUs specified in CUDA_VISIBLE_DEVICES
                    visible_gpus = [idx for idx in cuda_devices.split(',') if idx.strip()]
                    num_visible_gpus = len(visible_gpus)
                    
                    if num_visible_gpus > 0:
                        # Only override if the current configuration doesn't match
                        if config["trainer"]["devices"] != num_visible_gpus:
                            logging.warning(f"Adjusting trainer.devices from {config['trainer']['devices']} to {num_visible_gpus} based on CUDA_VISIBLE_DEVICES")
                            config["trainer"]["devices"] = num_visible_gpus
                            
                            # If only one GPU is visible, use auto strategy instead of distributed
                            if num_visible_gpus == 1 and config["trainer"]["strategy"] != "auto":
                                logging.warning("Setting strategy to 'auto' since only one GPU is visible")
                                config["trainer"]["strategy"] = "auto"
                                
                        # Log actual GPU mapping information
                        if num_visible_gpus == 1:
                            try:
                                actual_gpu = int(visible_gpus[0])
                                device_id = 0  # With CUDA_VISIBLE_DEVICES, first visible GPU is always index 0
                                logging.info(f"Primary GPU is system device {actual_gpu}, mapped to CUDA index {device_id}")
                            except ValueError:
                                logging.warning(f"Could not parse GPU index from CUDA_VISIBLE_DEVICES: {visible_gpus[0]}")
                    else:
                        logging.warning("CUDA_VISIBLE_DEVICES is set but no valid GPU indices found")
                except Exception as e:
                    logging.warning(f"Error parsing CUDA_VISIBLE_DEVICES: {e}")
            else:
                logging.warning("CUDA_VISIBLE_DEVICES is not set, using default GPU assignment")
            
            # Log memory information
            logging.info(f"GPU Memory: {torch.cuda.memory_allocated(device)/1e9:.2f}GB / {torch.cuda.get_device_properties(device).total_memory/1e9:.2f}GB")
            
            # Clear GPU memory before starting
            torch.cuda.empty_cache()
            
        # Final check to ensure configuration is valid for available GPUs
        if isinstance(config["trainer"]["devices"], int) and config["trainer"]["devices"] > num_gpus:
            logging.warning(f"Requested {config['trainer']['devices']} GPUs but only {num_gpus} are available. Adjusting trainer.devices.")
            config["trainer"]["devices"] = num_gpus
            
        if num_gpus == 1 and config["trainer"]["strategy"] != "auto":
            logging.warning(f"Adjusting trainer.strategy from {config['trainer']['strategy']} to 'auto' for single machine GPU.")
            config["trainer"]["strategy"] = "auto"
            
        logging.info(f"Trainer config: devices={config['trainer']['devices']}, strategy={config['trainer'].get('strategy', 'auto')}")
        
        gc.collect()
        
        # Multi-GPU configuration from SLURM environment variables (if not overridden above)
        if "SLURM_NTASKS_PER_NODE" in os.environ:
            config["trainer"]["devices"] = int(os.environ["SLURM_NTASKS_PER_NODE"])
        if "SLURM_NNODES" in os.environ:
            config["trainer"]["num_nodes"] = int(os.environ["SLURM_NNODES"])

    # %% SETUP LOGGING
    logging.info("Setting up logging")
    
    if "logging" not in config:
        config["logging"] = {}
     
    # Set up logging directory - use absolute path, rename logging dirs to group checkpoints and logs by data source and model
    log_dir = config["experiment"]["log_dir"]
    # Set up wandb, optuna, checkpoint directories - use absolute paths

    wandb_dir = config["logging"]["wandb_dir"] = config["logging"].get("wandb_dir", os.path.join(log_dir, "wandb"))
    optuna_dir = config["logging"]["optuna_dir"] = config["logging"].get("optuna_dir", os.path.join(log_dir, "optuna"))
    # TODO: do we need this, checkpoints are saved by Model Checkpoint callback in loggers save_dir (wandb_dir)
    # config["trainer"]["default_root_dir"] = checkpoint_dir = config["logging"]["checkpoint_dir"] = config["logging"].get("checkpoint_dir", os.path.join(log_dir, "checkpoints")) 
    
    os.makedirs(wandb_dir, exist_ok=True)
    os.makedirs(optuna_dir, exist_ok=True)
    # os.makedirs(checkpoint_dir, exist_ok=True)
    
    logging.info(f"WandB will create logs in {wandb_dir}")
    logging.info(f"Optuna will create logs in {optuna_dir}")
    # logging.info(f"Checkpoints will be saved in {checkpoint_dir}")

    # Get worker info from environment variables
    worker_id = os.environ.get('SLURM_PROCID', '0')
    gpu_id = os.environ.get('CUDA_VISIBLE_DEVICES', '0')

    # Create a unique run name for each worker
    project_name = f"{config['experiment'].get('project_name', 'wind_forecasting')}_{args.model}"
    run_name = f"{config['experiment']['username']}_{args.model}_{args.mode}_{gpu_id}"

    # Set an explicit run directory to avoid nesting issues
    unique_id = f"{datetime.now().strftime('%Y%m%d_%H%M%S')}_{worker_id}_{gpu_id}"
    run_dir = os.path.join(wandb_dir, f"run_{unique_id}")
    
    # Configure WandB to use the correct checkpoint location
    # This ensures artifacts are saved in the correct checkpoint directory
    os.environ["WANDB_RUN_DIR"] = run_dir
    # os.environ["WANDB_ARTIFACT_DIR"] = os.environ["WANDB_CHECKPOINT_PATH"] = checkpoint_dir
    os.environ["WANDB_DIR"] = wandb_dir
    
    # Fetch GitHub repo URL and current commit and set WandB environment variables
    project_root = config['experiment'].get('project_root', os.getcwd())
    git_info = {}
    try:
        remote_url_bytes = subprocess.check_output(['git', 'config', '--get', 'remote.origin.url'], cwd=project_root, stderr=subprocess.STDOUT).strip()
        remote_url = remote_url_bytes.decode('utf-8')
        # Convert SSH URL to HTTPS if necessary
        if remote_url.startswith("git@"):
            remote_url = remote_url.replace(":", "/").replace("git@", "https://")
        if remote_url.endswith(".git"):
            remote_url = remote_url[:-4]

        commit_hash_bytes = subprocess.check_output(['git', 'rev-parse', 'HEAD'], cwd=project_root, stderr=subprocess.STDOUT).strip()
        commit_hash = commit_hash_bytes.decode('utf-8')

        git_info = {"url": remote_url, "commit": commit_hash}
        logging.info(f"Fetched Git Info - URL: {remote_url}, Commit: {commit_hash}")

    except subprocess.CalledProcessError as e:
        logging.warning(f"Could not get Git info: {e.output.decode('utf-8').strip()}. Git info might not be logged in WandB.")
    except FileNotFoundError:
        logging.warning("'git' command not found. Cannot log Git info.")
    except Exception as e:
        logging.warning(f"An unexpected error occurred while fetching Git info: {e}. Git info might not be logged in WandB.", exc_info=True)

    # Prepare logger config with only relevant model and dynamic info
    model_config = config['model'].get(args.model, {})
    dynamic_info = {
        'seed': args.seed,
        'rank': rank,
        'gpu_id': gpu_id,
        'devices': config['trainer'].get('devices'),
        'strategy': config['trainer'].get('strategy'),
        'torch_version': torch.__version__,
        'python_version': platform.python_version(),
    }
    logger_config = {
        'experiment': config.get('experiment', {}),
        'dataset': config.get('dataset', {}),
        'trainer': config.get('trainer', {}),
        'model': model_config,
        **dynamic_info,
        "git_info": git_info
    }
    checkpoint_dir = os.path.join(log_dir, project_name, unique_id)
    # Create WandB logger only for train/test modes
    if args.mode in ["train", "test"]:
        wandb_logger = WandbLogger(
            project=project_name, # Project name in WandB, set in config
            entity=config['logging'].get('entity'),
            group=config['experiment']['run_name'],   # Group all workers under the same experiment
            name=run_name, # Unique name for the run, can also take config for hyperparameters. Keep brief
            save_dir=wandb_dir, # Directory for saving logs and metadata
            log_model=False,
            job_type=args.mode,
            mode=config['logging'].get('wandb_mode', 'online'), # Configurable wandb mode
            id=unique_id,
            tags=[f"gpu_{gpu_id}", args.model, args.mode] + config['experiment'].get('extra_tags', []),
            config=logger_config,
            save_code=config['logging'].get('save_code', False)
        )
        config["trainer"]["logger"] = wandb_logger
    else:
        # For tuning mode, set logger to None
        config["trainer"]["logger"] = None
    
<<<<<<< HEAD
=======
    # Explicitly resolve any variable references in trainer config
    
    # Ensure default_root_dir exists and is set correctly
    config["trainer"]["default_root_dir"] = checkpoint_dir

>>>>>>> d56d8bf8
    # %% CREATE DATASET
    logging.info("Creating datasets")
    data_module = DataModule(data_path=config["dataset"]["data_path"], n_splits=config["dataset"]["n_splits"],
                            continuity_groups=None, train_split=(1.0 - config["dataset"]["val_split"] - config["dataset"]["test_split"]),
                                val_split=config["dataset"]["val_split"], test_split=config["dataset"]["test_split"],
                                prediction_length=config["dataset"]["prediction_length"], context_length=config["dataset"]["context_length"],
                                target_prefixes=["ws_horz", "ws_vert"], feat_dynamic_real_prefixes=["nd_cos", "nd_sin"],
                                freq=config["dataset"]["resample_freq"], target_suffixes=config["dataset"]["target_turbine_ids"],
                                    per_turbine_target=config["dataset"]["per_turbine_target"], as_lazyframe=False, dtype=pl.Float32, verbose=True)
    
    if rank == 0:
        logging.info("Preparing data for tuning")
        if not os.path.exists(data_module.train_ready_data_path):
            data_module.generate_datasets()
            reload = True
        else:
            reload = False
    
        data_module.generate_splits(save=True, reload=reload, splits=["train", "val", "test"]) 
    
    data_module.generate_splits(save=True, reload=False, splits=["train", "val", "test"])

    # %% DEFINE ESTIMATOR
    if args.mode == "tune" or (args.mode == "train" and args.use_tuned_parameters):
        # %% SETUP & SYNCHRONIZE DATABASE
        # Extract necessary parameters for DB setup explicitly
        db_setup_params = generate_df_setup_params(args.model, config)
        optuna_storage = setup_optuna_storage(
            db_setup_params=db_setup_params,
            restart_tuning=args.restart_tuning,
            rank=rank
        )
    
    if args.mode in ["train", "test"]:
        
        # TODO refactor this to just use hparams from checkpoint
        found_tuned_params = True
        if args.use_tuned_parameters:
            try:
                logging.info(f"Getting tuned parameters.")
                tuned_params = get_tuned_params(optuna_storage, db_setup_params["study_name"])
                config["model"]["distr_output"]["kwargs"].update({k: v for k, v in tuned_params.items() if k in config["model"]["distr_output"]["kwargs"]})
                config["dataset"].update({k: v for k, v in tuned_params.items() if k in config["dataset"]})
                config["model"][args.model].update({k: v for k, v in tuned_params.items() if k in config["model"][args.model]})
                config["trainer"].update({k: v for k, v in tuned_params.items() if k in config["trainer"]})
                
                context_length_factor = tuned_params.get('context_length_factor', config["dataset"].get("context_length_factor", 2)) # Default to config or 2 if not in trial/config
                context_length = int(context_length_factor * data_module.prediction_length)
                
            except FileNotFoundError as e:
                logging.warning(e)
                found_tuned_params = False
            except KeyError as e:
                logging.warning(f"KeyError accessing Optuna config for tuned params: {e}. Using defaults.")
                found_tuned_params = False
        else:
            found_tuned_params = False 
        
        if found_tuned_params:
            logging.info(f"Declaring estimator {args.model.capitalize()} with tuned parameters")
        else:
            logging.info(f"Declaring estimator {args.model.capitalize()} with default parameters")
            context_length = data_module.context_length
            
        # Set up parameters for checkpoint finding
        metric = config.get("trainer", {}).get("monitor_metric", "val_loss")
        mode = config.get("optuna", {}).get("direction", "minimize")
        mode_mapping = {"minimize": "min", "maximize": "max"}
        mode = mode_mapping.get(mode, "min")
        
        logging.info(f"Checkpoint selection: Monitoring metric '{metric}' with mode '{mode}' in directory '{checkpoint_dir}'")
        
        # Use the get_checkpoint function to handle checkpoint finding
        checkpoint = get_checkpoint(args.checkpoint, metric, mode, checkpoint_dir)
        
        # Use globals() to fetch the estimator class dynamically
        EstimatorClass = globals()[f"{args.model.capitalize()}Estimator"]
            
        # Prepare all arguments in a dictionary
        estimator_kwargs = {
            "freq": data_module.freq,
            "prediction_length": data_module.prediction_length,
            "num_feat_dynamic_real": data_module.num_feat_dynamic_real,
            "num_feat_static_cat": data_module.num_feat_static_cat,
            "cardinality": data_module.cardinality,
            "num_feat_static_real": data_module.num_feat_static_real,
            "input_size": data_module.num_target_vars,
            "scaling": False, # Scaling handled externally or internally by TACTiS
            "lags_seq": [0], # TACTiS doesn't typically use lags
            "time_features": [second_of_minute, minute_of_hour, hour_of_day, day_of_year],
            "batch_size": config["dataset"].setdefault("batch_size", 128),
            "num_batches_per_epoch": config["trainer"].setdefault("limit_train_batches", 1000),
            "context_length": context_length,
            "train_sampler": ExpectedNumInstanceSampler(num_instances=1.0, min_past=context_length, min_future=data_module.prediction_length),
            "validation_sampler": ValidationSplitSampler(min_past=context_length, min_future=data_module.prediction_length),
            "trainer_kwargs": config["trainer"],
        }

        # Add model-specific arguments from the config YAML
        estimator_kwargs.update(config["model"][args.model])

        if args.model != 'tactis':
            estimator_kwargs["distr_output"] = globals()[config["model"]["distr_output"]["class"]](dim=data_module.num_target_vars, **config["model"]["distr_output"]["kwargs"])
        elif 'distr_output' in estimator_kwargs:
             del estimator_kwargs['distr_output']

        estimator = EstimatorClass(**estimator_kwargs)
        
        # Conditionally Create Forecast Generator
        if args.model == 'tactis':
            # TACTiS uses SampleForecastGenerator internally for prediction
            # because its foweard pass returns samples not distribution parameters
            logging.info(f"Using SampleForecastGenerator for TACTiS model.")
            forecast_generator = SampleForecastGenerator()
        else:
            # Other models use DistributionForecastGenerator based on their distr_output
            logging.info(f"Using DistributionForecastGenerator for {args.model} model.")
            # Ensure estimator has distr_output before accessing
            if not hasattr(estimator, 'distr_output'):
                raise AttributeError(f"Estimator for model '{args.model}' is missing 'distr_output' attribute needed for DistributionForecastGenerator.")
            forecast_generator = DistributionForecastGenerator(estimator.distr_output)
            
    if args.mode == "tune":
        logging.info("Starting Optuna hyperparameter tuning...")
        
        # %% TUNE MODEL WITH OPTUNA
        from wind_forecasting.run_scripts.tuning import tune_model

        # Use globals() to fetch the module and estimator classes dynamically
        LightningModuleClass = globals()[f"{args.model.capitalize()}LightningModule"]
        EstimatorClass = globals()[f"{args.model.capitalize()}Estimator"]
        DistrOutputClass = globals()[config["model"]["distr_output"]["class"]]
        
        try:
            callbacks_config = config.get('callbacks', {})
            mc_config = callbacks_config.get('model_checkpoint', {})
            mc_init_args = mc_config.get('init_args', {})

            if 'dirpath' in mc_init_args:
                original_dirpath = mc_init_args['dirpath']
                resolved_dirpath = original_dirpath

                if "${logging.checkpoint_dir}" in resolved_dirpath:
                    base_checkpoint_dir = config.get('logging', {}).get('checkpoint_dir')
                    if base_checkpoint_dir:
                        project_root = config.get('experiment', {}).get('project_root', '.')
                        abs_project_root = os.path.abspath(project_root)
                        abs_base_checkpoint_dir = os.path.abspath(os.path.join(abs_project_root, base_checkpoint_dir))
                        resolved_dirpath = resolved_dirpath.replace("${logging.checkpoint_dir}", abs_base_checkpoint_dir)
                        logging.info(f"Resolved '${{logging.checkpoint_dir}}' to '{abs_base_checkpoint_dir}'")
                    else:
                        logging.warning("Cannot resolve ${logging.checkpoint_dir}.")

                if not os.path.isabs(resolved_dirpath):
                     project_root = config.get('experiment', {}).get('project_root', '.')
                     abs_project_root = os.path.abspath(project_root)
                     abs_resolved_dirpath = os.path.abspath(os.path.join(abs_project_root, resolved_dirpath))
                else:
                     abs_resolved_dirpath = os.path.abspath(resolved_dirpath)

                config['callbacks']['model_checkpoint']['init_args']['dirpath'] = abs_resolved_dirpath

                os.makedirs(abs_resolved_dirpath, exist_ok=True)
            else:
                logging.warning("No 'dirpath' found in ModelCheckpoint configuration in YAML.")

        except KeyError as e:
            logging.warning(f"Could not check ModelCheckpoint in config: {e}")
        except Exception as e:
            logging.error(f"Error during checkpoint path resolution: {e}", exc_info=True)

        # Instantiate callbacks from configuration
        import importlib

        logging.info("Instantiating callbacks from configuration...")
        instantiated_callbacks = []
        if 'callbacks' in config and isinstance(config['callbacks'], dict):
            for cb_name, cb_config in config['callbacks'].items():
                if isinstance(cb_config, dict) and 'class_path' in cb_config:
                    try:
                        module_path, class_name = cb_config['class_path'].rsplit('.', 1)
                        CallbackClass = getattr(importlib.import_module(module_path), class_name)
                        init_args = cb_config.get('init_args', {})

                        # Special handling for ModelCheckpoint dirpath
                        if class_name == "ModelCheckpoint" and 'dirpath' in init_args and init_args['dirpath'] is not None:
                            if isinstance(init_args['dirpath'], str) and '${logging.checkpoint_dir}' in init_args['dirpath']:
                                init_args['dirpath'] = init_args['dirpath'].replace('${logging.checkpoint_dir}', checkpoint_dir)
                            elif not os.path.isabs(init_args['dirpath']):
                                project_root = config.get('experiment', {}).get('project_root', '.')
                                init_args['dirpath'] = os.path.abspath(os.path.join(project_root, init_args['dirpath']))

                        callback_instance = CallbackClass(**init_args)
                        instantiated_callbacks.append(callback_instance)
                        logging.info(f"Instantiated callback: {class_name}")

                    except Exception as e:
                        logging.error(f"Error instantiating callback {cb_name}: {e}")
                elif isinstance(cb_config, bool) and cb_config is True:
                    # Handle simple boolean flag callbacks
                    if cb_name == "progress_bar":
                        from lightning.pytorch.callbacks import RichProgressBar
                        instantiated_callbacks.append(RichProgressBar())
                    elif cb_name == "lr_monitor":
                        from lightning.pytorch.callbacks import LearningRateMonitor
                        lr_config = config['callbacks'].get('lr_monitor_config', {})
                        instantiated_callbacks.append(LearningRateMonitor(**lr_config))

            # Replace the dictionary in the config with the list of instances
            config['callbacks'] = instantiated_callbacks
            logging.info(f"Replaced config['callbacks'] with {len(instantiated_callbacks)} instantiated callback objects.")

        # Normal execution - pass the OOM protection wrapper and constructed storage URL
        tune_model(model=args.model, config=config, # Pass full config here for model/trainer params
                   study_name=db_setup_params["study_name"],
                   optuna_storage=optuna_storage, # Pass the constructed storage object
                   lightning_module_class=LightningModuleClass,
                   estimator_class=EstimatorClass,
                   distr_output_class=DistrOutputClass,
                   data_module=data_module,
                   max_epochs=config["optuna"]["max_epochs"],
                   limit_train_batches=config["optuna"]["limit_train_batches"],
                   metric=config["optuna"]["metric"],
                   direction=config["optuna"]["direction"],
                   n_trials_per_worker=config["optuna"]["n_trials_per_worker"],
                   trial_protection_callback=handle_trial_with_oom_protection,
                   seed=args.seed, tuning_phase=args.tuning_phase)
        
        # After training completes
        torch.cuda.empty_cache()
        gc.collect()
        logging.info("Optuna hyperparameter tuning completed.")
        
    elif args.mode == "train":
        logging.info("Starting model training...")
        # %% TRAIN MODEL
        # TODO lightning_logs still being created by something  in log dir...
        logging.info("Training model")
        estimator.train(
            training_data=data_module.train_dataset,
            validation_data=data_module.val_dataset,
            forecast_generator=forecast_generator,
            ckpt_path=checkpoint,
            shuffle_buffer_length=1024
        )
        # train_output.trainer.checkpoint_callback.best_model_path
        logging.info("Model training completed.")
    elif args.mode == "test":
        logging.info("Starting model testing...")
        # %% TEST MODEL
       
        test_model(data_module=data_module,
                    checkpoint=checkpoint,
                    lightning_module_class=globals()[f"{args.model.capitalize()}LightningModule"], 
                    estimator=estimator, 
                    forecast_generator=forecast_generator,
                    normalization_consts_path=config["dataset"]["normalization_consts_path"])
        
        logging.info("Model testing completed.")
        
        # %% EXPORT LOGGING DATA
        # api = wandb.Api()
        # run = api.run("<entity>/<project>/<run_id>")
        # metrics_df = run.history()
        # metrics_df.to_csv("metrics.csv")
        # history = run.scan_history()

if __name__ == "__main__":
    main()<|MERGE_RESOLUTION|>--- conflicted
+++ resolved
@@ -286,14 +286,11 @@
         # For tuning mode, set logger to None
         config["trainer"]["logger"] = None
     
-<<<<<<< HEAD
-=======
     # Explicitly resolve any variable references in trainer config
     
     # Ensure default_root_dir exists and is set correctly
     config["trainer"]["default_root_dir"] = checkpoint_dir
 
->>>>>>> d56d8bf8
     # %% CREATE DATASET
     logging.info("Creating datasets")
     data_module = DataModule(data_path=config["dataset"]["data_path"], n_splits=config["dataset"]["n_splits"],
