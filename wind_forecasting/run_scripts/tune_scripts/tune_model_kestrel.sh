#!/bin/bash 
#SBATCH --account=ssc
#SBATCH --time=24:00:00
#SBATCH --output=%j-%x.out
##SBATCH --partition=debug
#SBATCH --nodes=1 # this needs to match Trainer(num_nodes...)
#SBATCH --gres=gpu:1
#SBATCH --ntasks-per-node=1 # this needs to match Trainer(devices=...)
#SBATCH --mem-per-cpu=85G

##SBATCH --mem=0 # refers to CPU (not GPU) memory, automatically given all GPU memory in a SLURM job, 85G
#SBATCH --ntasks=1

# salloc --account=ssc --time=01:00:00 --gpus=2 --ntasks-per-node=2 --partition=debug

module purge
module load PrgEnv-intel
ml mamba
ml cuda

mamba activate wind_forecasting_env

export TUNING_PHASE=1
export BASE_DIR="/home/ahenry/toolboxes/wind_forecasting_env/wind-forecasting"
export WORK_DIR="${BASE_DIR}/wind_forecasting"
#export LOG_DIR="/projects/ssc/ahenry/wind_forecasting/logging"
#export RESTART_FLAG=""
# export MODEL_PATH="${BASE_DIR}/examples/inputs/training_inputs_kestrel_awaken.yaml"
export MODEL_CONFIG_PATH=$2
echo $MODEL_CONFIG_PATH

# Set paths
export PYTHONPATH=${WORK_DIR}:${PYTHONPATH}
#export WANDB_DIR=${LOG_DIR}/wandb

export API_FILE="../.wandb_api_key"
if [[ -f "${API_FILE}" ]]; then   
  echo "WANDB API file exists";
  source "${API_FILE}"
else
  echo "ERROR: WANDB API‑key file not found at ${API_FILE}" >&2
  exit 1
fi

# Print environment info
echo "SLURM_JOB_ID=${SLURM_JOB_ID}"
echo "SLURM_JOB_NAME=${SLURM_JOB_NAME}"
echo "SLURM_JOB_PARTITION=${SLURM_JOB_PARTITION}"
echo "SLURM_JOB_NUM_NODES=${SLURM_JOB_NUM_NODES}"
echo "SLURM_JOB_GPUS=${SLURM_JOB_GPUS}"
echo "SLURM_JOB_GRES=${SLURM_JOB_GRES}"
echo "SLURM_NTASKS=${SLURM_NTASKS}"
echo "SLURM_NTASKS_PER_NODE=${SLURM_NTASKS_PER_NODE}"

echo "=== ENVIRONMENT ==="
module list
echo "=== STARTING TUNING ==="
date +"%Y-%m-%d %H:%M:%S"

# Configure how many workers to run per GPU
NUM_WORKERS_PER_GPU=1

# Used to track process IDs for all workers
NUM_GPUS=${SLURM_NTASKS_PER_NODE} # Total number of GPUs available
export WORLD_SIZE=${NUM_GPUS}  # Set total number of workers for tuning
declare -a WORKER_PIDS=()

# Launch multiple workers per GPU
for i in $(seq 0 $((${NUM_GPUS}-1))); do
    for j in $(seq 0 $((${NUM_WORKERS_PER_GPU}-1))); do
        # The restart flag should only be set for the very first worker (i=0, j=0)
        if [ $i -eq 0 ] && [ $j -eq 0 ]; then
            export RESTART_FLAG="--restart_tuning"
        else
            export RESTART_FLAG=""
        fi
        
        # Create a unique seed for each worker to ensure they explore different areas
        export WORKER_SEED=$((42 + i*10 + j))
        
        # Calculate worker index for logging
        export WORKER_INDEX=$((i*NUM_WORKERS_PER_GPU + j))
        export WORKER_RANK=${i}          # Export rank for Python script
        echo \"Worker ${i}: Running python script with WORKER_RANK=${WORKER_RANK}...\"
        echo "Starting worker ${WORKER_INDEX} on GPU ${i} with seed ${WORKER_SEED}"
        
        # Launch worker with environment settings
        # CUDA_VISIBLE_DEVICES ensures each worker sees only one GPU
        # The worker ID (SLURM_PROCID) helps Optuna identify workers
        #srun --exclusive -n 1 --export=ALL,CUDA_VISIBLE_DEVICES=$i,SLURM_PROCID=${WORKER_INDEX},WANDB_DIR=${WANDB_DIR} \
        nohup bash -c "
        echo \"Worker ${i} starting environment setup...\"
        # --- Module loading ---
        module purge
        ml PrgEnv-intel
        ml mamba
        ml cuda
        echo \"Worker ${i}: Modules loaded.\"

        # --- Activate conda environment ---
<<<<<<< HEAD
        #eval \"\$(mamba shell.bash hook)\"
        mamba activate wind_forecasting
=======
        eval \"\$(mamba shell.bash hook)\"
        mamba activate wind_forecasting_env
>>>>>>> 2cafb5db
        echo \"Worker ${i}: Conda environment 'wind_forecasting' activated.\"

        # --- Set Worker-Specific Environment ---
        export CUDA_VISIBLE_DEVICES=${i} # Assign specific GPU based on loop index
        # Note: PYTHONPATH and WANDB_DIR are inherited via export from parent script
        
        # --- Run the tuning script ---
        # Workers connect to the already initialized study using the PG URL
        # Pass --restart_tuning flag from the main script environment

        # export SLURM_NTASKS_PER_NODE=1
        # export SLURM_NNODES=1
        python ${WORK_DIR}/run_scripts/run_model.py --config ${MODEL_CONFIG_PATH} \\
         --model $1 --mode tune --seed ${WORKER_SEED} ${RESTART_FLAG} \\
         --tuning_phase ${TUNING_PHASE} --single_gpu # Crucial for making Lightning use only the assigned GPU" &
        
        # Store the process ID
        WORKER_PIDS+=($!)
        
        # Add a small delay between starting workers on the same GPU
        # to avoid initialization conflicts
        sleep 2
    done
done

echo "Started ${#WORKER_PIDS[@]} worker processes"
echo "Process IDs: ${WORKER_PIDS[@]}"

# Wait for all workers to complete
wait

date +"%Y-%m-%d %H:%M:%S"
echo "=== TUNING COMPLETED ==="

# srun python informer.py
#python train_spacetimeformer.py spacetimeformer windfarm --debug --run_name spacetimeformer_windfarm_debug --context_points 600 --target_points 600
<|MERGE_RESOLUTION|>--- conflicted
+++ resolved
@@ -98,14 +98,9 @@
         echo \"Worker ${i}: Modules loaded.\"
 
         # --- Activate conda environment ---
-<<<<<<< HEAD
         #eval \"\$(mamba shell.bash hook)\"
-        mamba activate wind_forecasting
-=======
-        eval \"\$(mamba shell.bash hook)\"
         mamba activate wind_forecasting_env
->>>>>>> 2cafb5db
-        echo \"Worker ${i}: Conda environment 'wind_forecasting' activated.\"
+        echo \"Worker ${i}: Conda environment 'wind_forecasting_env' activated.\"
 
         # --- Set Worker-Specific Environment ---
         export CUDA_VISIBLE_DEVICES=${i} # Assign specific GPU based on loop index
