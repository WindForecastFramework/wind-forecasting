--- conflicted
+++ resolved
@@ -33,14 +33,9 @@
 export PYTHONPATH=${WORK_DIR}:${PYTHONPATH}
 #export WANDB_DIR=${LOG_DIR}/wandb
 
-<<<<<<< HEAD
 export API_FILE="../.wand_api_key"
 if [[ -f "${API_FILE}" ]]; then   
   echo "WANDB API file exists";
-=======
-API_FILE="../.wandb_api_key"
-if [ -f "${API_FILE}" ]; then
->>>>>>> e91cab04
   source "${API_FILE}"
 else
   echo "ERROR: WANDB API‑key file not found at ${API_FILE}" >&2
