--- conflicted
+++ resolved
@@ -229,15 +229,25 @@
                                 "nacelle_direction": "WNAC.Dir"
                                 }
     elif platform == "linux":
-<<<<<<< HEAD
+        # SMARTEOLE dataset configuration
         DATA_DIR = "examples/inputs/SMARTEOLE-WFC-open-dataset"
         PL_SAVE_PATH = "examples/inputs/SMARTEOLE-WFC-open-dataset/processed/SMARTEOLE_WakeSteering_SCADA_1minData.parquet"
         FILE_SIGNATURE = "SMARTEOLE_WakeSteering_SCADA_1minData.csv"
-        MULTIPROCESSOR = "cf" # mpi for HPC or "cf" for local computing
+        MULTIPROCESSOR = "cf"  # mpi for HPC or "cf" for local computing
         TURBINE_INPUT_FILEPATH = os.path.expanduser("~/wind-forecasting/examples/inputs/turbine_library/mm82.yaml")
         FARM_INPUT_FILEPATH = os.path.expanduser("~/wind-forecasting/examples/inputs/smarteole_farm.yaml")
+        
+        # Data configuration
+        DT = 5  # Time step in seconds
+        CHUNK_SIZE = 100000
+        DATA_FORMAT = "csv"
+        FFILL_LIMIT = int(60 * 60 * 10 // DT)  # Forward fill limit
+        
+        # Feature configuration
         FEATURES = ["time", "active_power", "wind_speed", "nacelle_position", "wind_direction", "derate"]
         WIDE_FORMAT = True
+        
+        # Column mapping for SMARTEOLE dataset
         COLUMN_MAPPING = {
             "time": "time",
             **{f"active_power_{i}_avg": f"active_power_{i:03d}" for i in range(1, 8)},
@@ -247,36 +257,8 @@
             **{f"derate_{i}": f"derate_{i:03d}" for i in range(1, 8)}
         }
 
-    # turbine_ids =  ["wt028", "wt033", "wt073"]
+    # Use None to auto-detect turbine IDs from data
     turbine_ids = None
-=======
-        DATA_DIR = "/pl/active/paolab/awaken_data/kp.turbine.z02.b0/"
-        PL_SAVE_PATH = "/scratch/alpine/aohe7145/awaken_data/filled_data.parquet"
-        FILE_SIGNATURE = "kp.turbine.z02.b0.*.*.*.nc"
-        MULTIPROCESSOR = "mpi"
-        TURBINE_INPUT_FILEPATH = "/projects/aohe7145/toolboxes/wind-forecasting/examples/inputs/ge_282_127.yaml"
-        FARM_INPUT_FILEPATH = "/projects/aohe7145/toolboxes/wind-forecasting/examples/inputs/gch_KP_v4.yaml"
-        FEATURES = ["time", "turbine_id", "turbine_status", "wind_direction", "wind_speed", "power_output", "nacelle_direction"]
-        WIDE_FORMAT = False
-        COLUMN_MAPPING = {"time": "date",
-                                "turbine_id": "turbine_id",
-                                "turbine_status": "WTUR.TurSt",
-                                "wind_direction": "WMET.HorWdDir",
-                                "wind_speed": "WMET.HorWdSpd",
-                                "power_output": "WTUR.W",
-                                "nacelle_direction": "WNAC.Dir"
-                                }
-
-    DT = 5
-    CHUNK_SIZE = 100000
-    FEATURES = ["time", "turbine_id", "turbine_status", "wind_direction", "wind_speed", "power_output", "nacelle_direction"]
-    WIDE_FORMAT = True
-    DATA_FORMAT = "netcdf"
-    FFILL_LIMIT = int(60 * 60 * 10 // DT)
-
-    turbine_ids =  ["wt028", "wt033", "wt073"]
-    COLUMN_MAPPING = None  # Define this if you're using CSV and need column mapping
->>>>>>> 931260ff
     #
     if FILE_SIGNATURE.endswith(".nc"):
         DATA_FORMAT = "netcdf"
@@ -393,26 +375,9 @@
     # %%
     data_filter = DataFilter(turbine_availability_col=None, turbine_status_col="turbine_status", multiprocessor=MULTIPROCESSOR, data_format='wide')
 
-<<<<<<< HEAD
-    # %%
-    logging.info("Nullifying inoperational turbine cells.")
-    # check if wind speed/dir measurements from inoperational turbines differ from fully operational
-    status_codes = [1]
-    mask = (lambda tid: pl.col(f"turbine_status_{tid}").is_in(status_codes) | pl.col(f"turbine_status_{tid}").is_null()) if any("turbine_status" in col for col in df_query.collect_schema().names()) else (lambda tid: pl.lit(True))
-    features = ws_cols
-
-    if PLOT and plot_unfiltered:
-        DataInspector.print_pc_unfiltered_vals(df_query, features, mask)
-        DataInspector.plot_filtered_vs_unfiltered(df_query, mask, ws_cols + wd_cols, ["wind_speed", "wind_direction"], ["Wind Speed [m/s]", "Wind Direction [deg]"])
-
-    # loop through each turbine's wind speed and wind direction columns, and compare the distribution of data with and without the inoperational turbines
-    # fill out_of_range measurements with Null st they are marked for interpolation via impute or linear/forward fill interpolation later
-    threshold = 0.01
-    df_query = data_filter.conditional_filter(df_query, threshold, mask, ws_cols + wd_cols)
-
     # %%
     logging.info("Nullifying wind speed out-of-range cells.")
-    
+
     ws_cols = [col for col in df_query.columns if col.startswith("wind_speed_")]
     turbine_ids = sorted([col.split("_")[-1] for col in ws_cols])
     logging.info(f"Extracted turbine IDs from columns: {turbine_ids}")
@@ -460,19 +425,6 @@
     if PLOT and plot_unfiltered:
         DataInspector.print_pc_unfiltered_vals(df_query, features, mask)
         DataInspector.plot_filtered_vs_unfiltered(df_query, mask, ws_cols, ["wind_speed"], ["Wind Speed [m/s]"])
-=======
-    if RELOAD_DATA or not os.path.exists(PL_SAVE_PATH.replace(".parquet", "_filtered.parquet")):
-        # %%
-        logging.info("Nullifying inoperational turbine cells.")
-        # check if wind speed/dir measurements from inoperational turbines differ from fully operational
-        status_codes = [1]
-        mask = lambda tid: pl.col(f"turbine_status_{tid}").is_in(status_codes) | pl.col(f"turbine_status_{tid}").is_null()
-        features = ws_cols
-
-        if PLOT:
-            DataInspector.print_pc_unfiltered_vals(df_query, features, mask)
-            DataInspector.plot_filtered_vs_unfiltered(df_query, mask, ws_cols + wd_cols, ["wind_speed", "wind_direction"], ["Wind Speed [m/s]", "Wind Direction [deg]"])
->>>>>>> 931260ff
 
         # loop through each turbine's wind speed and wind direction columns, and compare the distribution of data with and without the inoperational turbines
         # fill out_of_range measurements with Null st they are marked for interpolation via impute or linear/forward fill interpolation later
@@ -482,13 +434,14 @@
         # %%
         logging.info("Nullifying wind speed out-of-range cells.")
 
-<<<<<<< HEAD
     # %%
     # DEBUG: Checkpoint
     logging.info("Nullifying wind speed-power curve out-of-window cells.")
     # apply a window range filter to remove data with power values outside of the window from 20 to 3000 kW for wind speeds between 5 and 40 m/s.
     # identifies when turbine is shut down, filtering for normal turbine operation
-    if RELOAD_DATA or not os.path.exists(os.path.join(DATA_DIR, "out_of_window.npy")):
+    out_of_window_path = PL_SAVE_PATH.replace(".parquet", "_out_of_window.npy")
+    
+    if RELOAD_DATA or not os.path.exists(out_of_window_path):
         window_flags = []
         
         for tid in data_loader.turbine_ids:
@@ -552,25 +505,10 @@
                 return None
 
         mask = safe_mask
-=======
-        # check for wind speed values that are outside of the acceptable range
-        if RELOAD_DATA or not os.path.exists(PL_SAVE_PATH.replace(".parquet", "_out_of_range.npy")):
-            ws = data_inspector.collect_data(df=df_query, feature_types="wind_speed")
-            out_of_range = (filters.range_flag(ws, lower=0, upper=70) & ~ws.isna()).values # range flag includes formerly null values as nan
-            del ws
-            np.save(PL_SAVE_PATH.replace(".parquet", "_out_of_range.npy"), out_of_range)
-        else:
-            out_of_range = np.load(PL_SAVE_PATH.replace(".parquet", "_out_of_range.npy"))
-            # qa.describe(DataInspector.collect_data(df=df_query, feature_types="wind_speed", mask=np.any(out_of_range, axis=1)))
-
-        # check if wind speed/dir measurements from inoperational turbines differ from fully operational 
-        mask = lambda tid: ~out_of_range[:, data_loader.turbine_ids.index(tid)]
->>>>>>> 931260ff
         features = ws_cols
 
         if PLOT:
             DataInspector.print_pc_unfiltered_vals(df_query, features, mask)
-<<<<<<< HEAD
             DataInspector.plot_filtered_vs_unfiltered(df_query, mask, features, ["wind_speed"], ["Wind Speed [m/s]"])
 
         # Apply filtering
@@ -582,7 +520,9 @@
     # %%
     logging.info("Nullifying wind speed-power curve bin-outlier cells.")
     # apply a bin filter to remove data with power values outside of an envelope around median power curve at each wind speed
-    if RELOAD_DATA or not os.path.exists(os.path.join(DATA_DIR, "bin_outliers.npy")):
+    bin_outliers_path = PL_SAVE_PATH.replace(".parquet", "_bin_outliers.npy")
+
+    if RELOAD_DATA or not os.path.exists(bin_outliers_path):
         bin_flags = []
         
         for tid in data_loader.turbine_ids:
@@ -629,13 +569,13 @@
                 
         if bin_flags:  # Only stack if we have valid flags
             bin_outliers = np.stack(bin_flags, axis=1)
-            np.save(os.path.join(DATA_DIR, "bin_outliers.npy"), bin_outliers)
+            np.save(bin_outliers_path, bin_outliers)
             logging.info(f"Saved bin outlier flags with shape {bin_outliers.shape}")
         else:
             logging.warning("No valid data found for bin filtering")
             bin_outliers = None
     else:
-        bin_outliers = np.load(os.path.join(DATA_DIR, "bin_outliers.npy"))
+        bin_outliers = np.load(bin_outliers_path)
         logging.info(f"Loaded bin_outliers shape: {bin_outliers.shape}")
 
     if bin_outliers is not None:
@@ -655,208 +595,148 @@
 
         mask = safe_mask
         features = ws_cols
-
-=======
-            DataInspector.plot_filtered_vs_unfiltered(df_query, mask, ws_cols, ["wind_speed"], ["Wind Speed [m/s]"])
-
-        # loop through each turbine's wind speed and wind direction columns, and compare the distribution of data with and without the inoperational turbines
-        # fill out_of_range measurements with Null st they are marked for interpolation via impute or linear/forward fill interpolation later
-        threshold = 0.01
-        df_query = data_filter.conditional_filter(df_query, threshold, mask, ws_cols)
-
-        del out_of_range 
-
-        # %%
-        logging.info("Nullifying wind speed-power curve out-of-window cells.")
-        # apply a window range filter to remove data with power values outside of the window from 20 to 3000 kW for wind speeds between 5 and 40 m/s.
-        # identifies when turbine is shut down, filtering for normal turbine operation
-        if RELOAD_DATA or not os.path.exists(PL_SAVE_PATH.replace(".parquet", "_out_of_window.npy")):
-            out_of_window = np.stack([(filters.window_range_flag(window_col=data_inspector.collect_data(df=df_query, 
-                                                                                                feature_types=["wind_speed"], 
-                                                                                                turbine_ids=[tid])[f"wind_speed_{tid}"],
-                                                                window_start=5., window_end=40., 
-                                                                value_col=data_inspector.collect_data(df=df_query, 
-                                                                                                feature_types=["power_output"], 
-                                                                                                turbine_ids=[tid])[f"power_output_{tid}"],
-                                                                value_min=20., value_max=3000.)
-                                    & df_query.select(no_nulls=pl.all_horizontal(pl.col(f"wind_speed_{tid}").is_not_null(), pl.col(f"power_output_{tid}").is_not_null()))\
-                                            .collect(streaming=True).to_pandas()["no_nulls"]
-                                            #   & ~DataInspector.collect_data(df=df_query, feature_types="wind_speed", turbine_ids=tid).isna()
-                                            #   & ~DataInspector.collect_data(df=df_query, feature_types="power_output", turbine_ids=tid).isna()
-                                            ).values for tid in data_loader.turbine_ids], axis=1)
-
-            np.save(PL_SAVE_PATH.replace(".parquet", "_out_of_window.npy"), out_of_window)
-        else:
-            out_of_window = np.load(PL_SAVE_PATH.replace(".parquet", "_out_of_window.npy"))
-
-            # check if wind speed/dir measurements from inoperational turbines differ from fully operational 
-            mask = lambda tid: ~out_of_window[:, data_loader.turbine_ids.index(tid)]
-            features = ws_cols 
-
->>>>>>> 931260ff
+        
         if PLOT:
             DataInspector.print_pc_unfiltered_vals(df_query, features, mask)
             DataInspector.plot_filtered_vs_unfiltered(df_query, mask, features, ["wind_speed"], ["Wind Speed [m/s]"])
 
-<<<<<<< HEAD
             # Plot values outside the power-wind speed bin filter
             plot.plot_power_curve(
                 data_inspector.collect_data(df=df_query, feature_types="wind_speed").to_numpy().flatten(),
                 data_inspector.collect_data(df=df_query, feature_types="active_power").to_numpy().flatten(),
                 flag=bin_outliers.flatten(),
                 flag_labels=("Anomalous Data", "Normal Wind Speed Sensor Operation"),
-=======
-            # plot values that are outside of power-wind speed range
-            plot.plot_power_curve(
-                data_inspector.collect_data(df=df_query, feature_types="wind_speed").to_numpy().flatten(),
-                data_inspector.collect_data(df=df_query, feature_types="power_output").to_numpy().flatten(),
-                flag=out_of_window.flatten(),
-                flag_labels=("Outside Acceptable Window", "Acceptable Power Curve Points"),
->>>>>>> 931260ff
+
                 xlim=(-1, 15),
                 ylim=(-100, 3000),
                 legend=True,
                 scatter_kwargs=dict(alpha=0.4, s=10)
             )
 
-<<<<<<< HEAD
-        # Apply filtering
-        threshold = 0.01
-        df_query = data_filter.conditional_filter(df_query, threshold, mask, features)
-    else:
-        logging.warning("Skipping bin filtering due to no valid data")
-
-    # %%
-    if PLOT:
-        logging.info("Power curve fitting.")
+# Apply filtering
+threshold = 0.01
+df_query = data_filter.conditional_filter(df_query, threshold, mask, features)
+
+if bin_outliers is not None:
+    # Define mask function
+    def safe_mask(tid):
         try:
-            # Get unpivoted data with correct column names - do this in chunks
-            df_unpivoted = DataInspector.unpivot_dataframe(
-                df_query, 
-                feature_types=["wind_speed", "active_power"]
+            idx = data_loader.turbine_ids.index(turbine_id_mapping.get(tid, tid))
+            mask_array = ~bin_outliers[:, idx]
+            logging.info(f"Mask for turbine {tid} excludes {np.sum(~mask_array)} out of {len(mask_array)} data points")
+            return mask_array
+        except (KeyError, ValueError) as e:
+            logging.error(f"Mask error for turbine {tid}: {str(e)}")
+            return None
+
+    mask = safe_mask
+    features = ws_cols
+
+    # Apply filtering
+    threshold = 0.01
+    df_query = data_filter.conditional_filter(df_query, threshold, mask, features)
+    
+    del bin_outliers
+else:
+    logging.warning("Skipping bin filtering due to no valid data")
+
+# %%
+if PLOT:
+    logging.info("Power curve fitting.")
+    try:
+        # Get unpivoted data with correct column names - do this in chunks
+        df_unpivoted = DataInspector.unpivot_dataframe(
+            df_query, 
+            feature_types=["wind_speed", "active_power"]
+        )
+        
+        # Add safety checks
+        if df_unpivoted is not None:
+            # Collect and filter data safely
+            df_filtered = df_unpivoted.select(
+                "wind_speed",
+                "active_power"
+            ).filter(
+                pl.all_horizontal(pl.all().is_not_null())
             )
             
-            # Add safety checks
-            if df_unpivoted is not None:
-                # Collect and filter data safely
-                df_filtered = df_unpivoted.select(
-                    "wind_speed",
-                    "active_power"
-                ).filter(
-                    pl.all_horizontal(pl.all().is_not_null())
-                )
+            # Convert to pandas in a controlled way
+            df_pandas = df_filtered.collect().to_pandas()
+            
+            if len(df_pandas) > 0:
+                # Rename columns to match what the power curve functions expect
+                df_pandas = df_pandas.rename(columns={"active_power": "power_output"})
                 
-                # Convert to pandas in a controlled way
-                df_pandas = df_filtered.collect().to_pandas()
+                logging.info(f"Fitting power curves with {len(df_pandas)} valid data points")
                 
-                if len(df_pandas) > 0:
-                    # Rename columns to match what the power curve functions expect
-                    df_pandas = df_pandas.rename(columns={"active_power": "power_output"})
-                    
-                    logging.info(f"Fitting power curves with {len(df_pandas)} valid data points")
-                    
-                    # Fit the curves with error handling
+                # Fit the curves with error handling
+                try:
+                    iec_curve = power_curve.IEC(
+                        windspeed_col="wind_speed", 
+                        power_col="power_output",
+                        data=df_pandas
+                    )
+
+                    l5p_curve = power_curve.logistic_5_parametric(
+                        windspeed_col="wind_speed", 
+                        power_col="power_output",
+                        data=df_pandas
+                    )
+
+                    # Convert sparse matrix to dense if needed
                     try:
-                        iec_curve = power_curve.IEC(
+                        spline_curve = power_curve.gam(
                             windspeed_col="wind_speed", 
                             power_col="power_output",
-                            data=df_pandas
+                            data=df_pandas,
+                            n_splines=20
                         )
-
-                        l5p_curve = power_curve.logistic_5_parametric(
+                    except AttributeError:
+                        # If sparse matrix error occurs, try with fewer splines
+                        logging.warning("Sparse matrix error occurred, trying with fewer splines")
+                        spline_curve = power_curve.gam(
                             windspeed_col="wind_speed", 
                             power_col="power_output",
-                            data=df_pandas
+                            data=df_pandas,
+                            n_splines=10
                         )
 
-                        # Convert sparse matrix to dense if needed
-                        try:
-                            spline_curve = power_curve.gam(
-                                windspeed_col="wind_speed", 
-                                power_col="power_output",
-                                data=df_pandas,
-                                n_splines=20
-                            )
-                        except AttributeError:
-                            # If sparse matrix error occurs, try with fewer splines
-                            logging.warning("Sparse matrix error occurred, trying with fewer splines")
-                            spline_curve = power_curve.gam(
-                                windspeed_col="wind_speed", 
-                                power_col="power_output",
-                                data=df_pandas,
-                                n_splines=10
-                            )
-
-                        # Plot the results
-                        fig, ax = plt.subplots(figsize=(12, 8))
-                        
-                        # Plot scatter points
-                        ax.scatter(
-                            df_pandas["wind_speed"],
-                            df_pandas["power_output"],
-                            alpha=0.1,
-                            s=10,
-                            label="Measurements"
-                        )
-
-                        # Plot fitted curves
-                        x = np.linspace(0, 20, 100)
-                        ax.plot(x, iec_curve(x), color="red", label="IEC", linewidth=3)
-                        ax.plot(x, spline_curve(x), color="green", label="Spline", linewidth=3)
-                        ax.plot(x, l5p_curve(x), color="blue", label="L5P", linewidth=3)
-
-                        ax.set_xlabel("Wind Speed (m/s)")
-                        ax.set_ylabel("Power Output (kW)")
-                        ax.set_title("Power Curve Fitting")
-                        ax.legend()
-                        ax.grid(True, alpha=0.3)
-
-                        plt.tight_layout()
-                        plt.show()
-                        
-                    except Exception as e:
-                        logging.error(f"Error during power curve fitting: {str(e)}")
-                else:
-                    logging.warning("No valid data points for power curve fitting after filtering")
+                    # Plot the results
+                    fig, ax = plt.subplots(figsize=(12, 8))
+                    
+                    # Plot scatter points
+                    ax.scatter(
+                        df_pandas["wind_speed"],
+                        df_pandas["power_output"],
+                        alpha=0.1,
+                        s=10,
+                        label="Measurements"
+                    )
+
+                    # Plot fitted curves
+                    x = np.linspace(0, 20, 100)
+                    ax.plot(x, iec_curve(x), color="red", label="IEC", linewidth=3)
+                    ax.plot(x, spline_curve(x), color="green", label="Spline", linewidth=3)
+                    ax.plot(x, l5p_curve(x), color="blue", label="L5P", linewidth=3)
+
+                    ax.set_xlabel("Wind Speed (m/s)")
+                    ax.set_ylabel("Power Output (kW)")
+                    ax.set_title("Power Curve Fitting")
+                    ax.legend()
+                    ax.grid(True, alpha=0.3)
+
+                    plt.tight_layout()
+                    plt.show()
+                    
+                except Exception as e:
+                    logging.error(f"Error during power curve fitting: {str(e)}")
             else:
-                logging.warning("No data available for power curve fitting")
-                
-        except Exception as e:
-            logging.error(f"Error during data preparation for power curve fitting: {str(e)}")
-=======
-        # fill cells corresponding to values that are outside of power-wind speed window range with Null st they are marked for interpolation via impute or linear/forward fill interpolation later
-        # loop through each turbine's wind speed and wind direction columns, and compare the distribution of data with and without the inoperational turbines
-        threshold = 0.01
-        df_query = data_filter.conditional_filter(df_query, threshold, mask, features)
-
-        del out_of_window
-
-        # %%
-        logging.info("Nullifying wind speed-power curve bin-outlier cells.")
-        # apply a bin filter to remove data with power values outside of an envelope around median power curve at each wind speed
-        if RELOAD_DATA or not os.path.exists(PL_SAVE_PATH.replace(".parquet", "_bin_outliers.npy")):
-            bin_outliers = np.stack([(filters.bin_filter(
-                                                bin_col=f"power_output_{tid}", 
-                                                value_col=f"wind_speed_{tid}", 
-                                                bin_width=50, threshold=3,
-                                                center_type="median", 
-                                                bin_min=20., bin_max=0.90*(df_query.select(f"power_output_{tid}").max().collect().item() or 3000.),
-                                                threshold_type="scalar", direction="below",
-                                                data=data_inspector.collect_data(df=df_query, 
-                                                                                feature_types=["wind_speed", "power_output"], 
-                                                                                turbine_ids=[tid])
-                                                )
-                                            & df_query.select(no_nulls=pl.all_horizontal(pl.col(f"wind_speed_{tid}").is_not_null(), pl.col(f"power_output_{tid}").is_not_null()))\
-                                                .collect().to_pandas()["no_nulls"]
-                                                ).values for tid in data_loader.turbine_ids], axis=1)
-            np.save(PL_SAVE_PATH.replace(".parquet", "_bin_outliers.npy"), bin_outliers)
+                logging.warning("No valid data points for power curve fitting after filtering")
         else:
-            bin_outliers = np.load(PL_SAVE_PATH.replace(".parquet", "_bin_outliers.npy"))
-
-        # check if wind speed/dir measurements from inoperational turbines differ from fully operational 
-        mask = lambda tid: ~bin_outliers[:, data_loader.turbine_ids.index(tid)]
-        features = ws_cols
->>>>>>> 931260ff
+            logging.warning("No data available for power curve fitting")
+            
+    except Exception as e:
+        logging.error(f"Error during data preparation for power curve fitting: {str(e)}")
 
         if PLOT:
             DataInspector.print_pc_unfiltered_vals(df_query, features, mask)
@@ -996,98 +876,73 @@
                     scatter_kwargs=dict(alpha=0.4, s=10)  # optional input for refining plots
                 )
 
-<<<<<<< HEAD
-    # %%
-    logging.info("Split dataset during time steps for which many turbines have missing data.")
-    
-    # if there is a short or long gap for some turbines, impute them using the imputing.impute_all_assets_by_correlation function
-    #       else if there is a short or long gap for many turbines, split the dataset
-    missing_col_thr = max(1, int(len(data_loader.turbine_ids) * 0.05))
-    missing_duration_thr = np.timedelta64(5, "m")
-    minimum_not_missing_duration = np.timedelta64(20, "m")
-    missing_data_cols = ["wind_speed", "wind_direction", "nacelle_direction"]
-
-    # check for any periods of time for which more than 'missing_col_thr' features have missing data
-    df_query2 = df_query.with_columns([
-        pl.col(col).is_null().name.prefix("is_missing_") 
-        for col in df_query.collect_schema().names() 
-        if any(feat in col for feat in missing_data_cols)
-    ])
-
-    # Ensure we have at least one column before doing sum_horizontal
-    if not any(col.startswith("is_missing_") for col in df_query2.collect_schema().names()):
-        logging.warning("No missing data columns found to analyze")
+# %%
+logging.info("Split dataset during time steps for which many turbines have missing data.")
+
+# if there is a short or long gap for some turbines, impute them using the imputing.impute_all_assets_by_correlation function
+#       else if there is a short or long gap for many turbines, split the dataset
+missing_col_thr = max(1, int(len(data_loader.turbine_ids) * 0.05))
+missing_duration_thr = np.timedelta64(5, "m")
+minimum_not_missing_duration = np.timedelta64(20, "m")
+missing_data_cols = ["wind_speed", "wind_direction", "nacelle_direction"]
+
+# check for any periods of time for which more than 'missing_col_thr' features have missing data
+df_query2 = df_query.with_columns([
+    pl.col(col).is_null().name.prefix("is_missing_") 
+    for col in df_query.collect_schema().names() 
+    if any(feat in col for feat in missing_data_cols)
+])
+
+# Ensure we have at least one column before doing sum_horizontal
+if not any(col.startswith("is_missing_") for col in df_query2.collect_schema().names()):
+    logging.warning("No missing data columns found to analyze")
+    df_query_not_missing = df_query2  # Just continue with original data
+else:
+    # subset of data, indexed by time, which has <= the threshold number of missing columns
+    df_query_not_missing_times = add_df_continuity_columns(
+        df_query2, 
+        mask=pl.sum_horizontal([
+            pl.col(col) for col in df_query2.collect_schema().names() 
+            if col.startswith("is_missing_")
+        ]) <= missing_col_thr
+    )
+
+    # subset of data, indexed by time, which has > the threshold number of missing columns
+    df_query_missing_times = add_df_continuity_columns(
+        df_query2, 
+        mask=pl.sum_horizontal([
+            pl.col(col) for col in df_query2.collect_schema().names() 
+            if col.startswith("is_missing_")
+        ]) > missing_col_thr
+    )
+
+    # start times, end times, and durations of each of the continuous subsets
+    df_query_not_missing = add_df_agg_continuity_columns(df_query_not_missing_times)
+    df_query_missing = add_df_agg_continuity_columns(df_query_missing_times)
+
+    if df_query_not_missing is None or df_query_missing is None:
+        logging.warning("No valid data found after continuity analysis")
         df_query_not_missing = df_query2  # Just continue with original data
-    else:
-        # subset of data, indexed by time, which has <= the threshold number of missing columns
-        df_query_not_missing_times = add_df_continuity_columns(
-            df_query2, 
-            mask=pl.sum_horizontal([
-                pl.col(col) for col in df_query2.collect_schema().names() 
-                if col.startswith("is_missing_")
-            ]) <= missing_col_thr
-        )
-
-        # subset of data, indexed by time, which has > the threshold number of missing columns
-        df_query_missing_times = add_df_continuity_columns(
-            df_query2, 
-            mask=pl.sum_horizontal([
-                pl.col(col) for col in df_query2.collect_schema().names() 
-                if col.startswith("is_missing_")
-            ]) > missing_col_thr
-        )
-
-        # start times, end times, and durations of each of the continuous subsets
-        df_query_not_missing = add_df_agg_continuity_columns(df_query_not_missing_times)
-        df_query_missing = add_df_agg_continuity_columns(df_query_missing_times)
-
-        if df_query_not_missing is None or df_query_missing is None:
-            logging.warning("No valid data found after continuity analysis")
-            df_query_not_missing = df_query2  # Just continue with original data
-
-    # %%
-    logging.info("Impute/interpolate turbine missing dta from correlated measurements.")
-    # else, for each of those split datasets, impute the values using the imputing.impute_all_assets_by_correlation function
-    # fill data on single concatenated dataset
-    df_query2 = data_filter._fill_single_missing_dataset(df_idx=0, df=df_query, impute_missing_features=["wind_speed", "wind_direction"], 
-                                            interpolate_missing_features=["wind_speed", "wind_direction", "nacelle_direction"], 
-                                            available_features=data_loader.available_features, parallel="turbine_id")
-
-    df_query = df_query.drop(cs.starts_with("wind_speed"), cs.starts_with("wind_direction")).join(df_query2, on="time", how="left")
-=======
-                plot.plot_power_curve(
-                    data_inspector.collect_data(df=df_query, feature_types="wind_speed"),
-                    data_inspector.collect_data(df=df_query, feature_types="power_output"),
-                    flag=wd_frozen_sensor,
-                    flag_labels=(f"Wind Direction Unresponsive Sensors (n={wd_frozen_sensor.sum():,.0f})", "Normal Turbine Operations"),
-                    xlim=(-1, 15),  # optional input for refining plots
-                    ylim=(-100, 3000),  # optional input for refining plots
-                    legend=True,  # optional flag for adding a legend
-                    scatter_kwargs=dict(alpha=0.4, s=10)  # optional input for refining plots
-                )
-
-                plot.plot_power_curve(
-                    data_inspector.collect_data(df=df_query, feature_types="wind_speed"),
-                    data_inspector.collect_data(df=df_query, feature_types="power_output"),
-                    flag=pwr_frozen_sensor,
-                    flag_labels=(f"Power Output Unresponsive Sensors (n={pwr_frozen_sensor.sum():,.0f})", "Normal Turbine Operations"),
-                    xlim=(-1, 15),  # optional input for refining plots
-                    ylim=(-100, 3000),  # optional input for refining plots
-                    legend=True,  # optional flag for adding a legend
-                    scatter_kwargs=dict(alpha=0.4, s=10)  # optional input for refining plots
-                )
-
-            # change the values corresponding to frozen sensor measurements to null or interpolate (instead of dropping full row, since other sensors could be functioning properly)
-            # fill stuck sensor measurements with Null st they are marked for interpolation later,
-            threshold = 0.01
-            df_query = data_filter.conditional_filter(df_query, threshold, mask, features)
-
-            del frozen_sensor
-
-        df_query.collect().write_parquet(PL_SAVE_PATH.replace(".parquet", "_filtered.parquet"), statistics=False)
-    else:
-        df_query = pl.scan_parquet(PL_SAVE_PATH.replace(".parquet", "_filtered.parquet"))
->>>>>>> 931260ff
+
+# %%
+logging.info("Impute/interpolate turbine missing data from correlated measurements.")
+# else, for each of those split datasets, impute the values using the imputing.impute_all_assets_by_correlation function
+# fill data on single concatenated dataset
+df_query2 = data_filter._fill_single_missing_dataset(
+    df_idx=0, 
+    df=df_query, 
+    impute_missing_features=["wind_speed", "wind_direction"], 
+    interpolate_missing_features=["wind_speed", "wind_direction", "nacelle_direction"], 
+    available_features=data_loader.available_features, 
+    parallel="turbine_id"
+)
+
+df_query = df_query.drop(cs.starts_with("wind_speed"), cs.starts_with("wind_direction")).join(df_query2, on="time", how="left")
+
+# Save filtered data
+filtered_path = PL_SAVE_PATH.replace(".parquet", "_filtered.parquet")
+df_query.collect().write_parquet(filtered_path, statistics=False)
+logging.info(f"Saved filtered data to {filtered_path}")
 
     # %%
     if RELOAD_DATA or not os.path.exists(PL_SAVE_PATH.replace(".parquet", "_filtered_split.parquet")):
