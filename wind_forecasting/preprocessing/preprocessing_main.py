--- conflicted
+++ resolved
@@ -46,13 +46,9 @@
 import polars.selectors as cs
 import numpy as np
 import matplotlib
-<<<<<<< HEAD
-# matplotlib.use('TkAgg') 
-=======
 matplotlib.use('Agg') # Use TkAgg for interactive plots
 # matplotlib.use('TkAgg')
 import matplotlib.pyplot as plt
->>>>>>> cb0c25a7
 
 from scipy.stats import norm
 from floris import FlorisModel
@@ -140,7 +136,6 @@
             # generate turbine ids
             data_loader.turbine_ids = data_loader.get_turbine_ids(df_query, sort=True)
 
-            logging.info("✅ Loaded existing Parquet file successfully")
         else:
             if args.multiprocessor == "mpi" and mpi_exists:
                 comm_size = MPI.COMM_WORLD.Get_size()
@@ -151,13 +146,6 @@
             else:
                 logging.info("🚀  Using single process executor.")
 
-<<<<<<< HEAD
-            logging.info("🔄 Processing new data files with %d files", len(data_loader.file_paths)) 
-    
-    if args.reload_data or not os.path.exists(data_loader.save_path):
-        df_query = data_loader.read_multi_files()
-        
-=======
             logging.info("🔄 Processing new data files with %d files", len(data_loader.file_paths))
             processing_started = True
             start_time = time.time()
@@ -166,13 +154,13 @@
         df_query = data_loader.read_multi_files()
     
     if RUN_ONCE:
-        logging.info("Parquet file saved into %s", data_loader.save_path)
+        
         if processing_started:
             logging.info("✅ Finished reading individual files. Time elapsed: %.2f s", time.time() - start_time)
+            logging.info("Parquet file saved into %s", data_loader.save_path)
         else:
             logging.info("✅ Loaded existing Parquet file.")
 
->>>>>>> cb0c25a7
     if not args.preprocess_data:
         return
 
@@ -947,15 +935,10 @@
             ax.grid(True, alpha=0.3)
 
             plt.tight_layout()
-<<<<<<< HEAD
-            plt.show()
-             
-=======
             # plt.show()
             plt.savefig('power_curve.png')
             plt.close()
             
->>>>>>> cb0c25a7
         except Exception as e:
             logging.error(f"Error during power curve fitting: {str(e)}")
         finally:
