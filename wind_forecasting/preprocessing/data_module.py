--- conflicted
+++ resolved
@@ -173,11 +173,7 @@
             self.static_features = pd.DataFrame()
             self.cardinality = None 
     
-<<<<<<< HEAD
     # @profile # prints memory usage
-=======
-    # @profile
->>>>>>> d7b9092d
     def generate_splits(self, splits=None, save=False, reload=True):
         if splits is None:
             splits = ["train", "val", "test"]
