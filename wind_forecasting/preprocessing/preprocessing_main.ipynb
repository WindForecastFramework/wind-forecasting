--- conflicted
+++ resolved
@@ -90,7 +90,6 @@
     "                            }\n",
     "\n",
     "DT = 5\n",
-<<<<<<< HEAD
     "if FILE_SIGNATURE.endswith(\".nc\"):\n",
     "    DATA_FORMAT = \"netcdf\"\n",
     "elif FILE_SIGNATURE.endswith(\".csv\"):\n",
@@ -110,14 +109,6 @@
     "                column_mapping=COLUMN_MAPPING,\n",
     "                wide_format=WIDE_FORMAT,\n",
     "                ffill_limit=int(60 * 60 * 10 // DT))"
-=======
-    "\n",
-    "turbine_ids =  [\"wt028\", \"wt033\", \"wt073\"]\n",
-    "#\n",
-    "data_loader = DataLoader(data_dir=DATA_DIR, file_signature=FILE_SIGNATURE, multiprocessor=MULTIPROCESSOR, save_path=PL_SAVE_PATH, dt=DT,\n",
-    "                         desired_feature_types=[\"time\", \"turbine_id\", \"turbine_status\", \"wind_direction\", \"wind_speed\", \"power_output\", \"nacelle_direction\"],\n",
-    "                         ffill_limit=int(60 * 60 * 10 // DT))"
->>>>>>> 93c709fc
    ]
   },
   {
@@ -247,8 +238,6 @@
    ]
   },
   {
-<<<<<<< HEAD
-=======
    "cell_type": "code",
    "execution_count": null,
    "metadata": {},
@@ -267,7 +256,6 @@
    ]
   },
   {
->>>>>>> 93c709fc
    "cell_type": "markdown",
    "metadata": {},
    "source": [
@@ -304,101 +292,25 @@
    "source": [
     "if PLOT:\n",
     "    plot.column_histograms(DataInspector.collect_data(df=df_query, \n",
-<<<<<<< HEAD
     "    feature_types=DataInspector.get_features(df_query, [\"wind_speed\", \"wind_direction\", \"power_output\", \"nacelle_direction\"])))"
-=======
-    "    feature_types=DataInspector.get_features(df_query, [\"wind_speed\", \"wind_direction\", \"power_output\", \"nacelle_direction\"], [\"wt073\", \"wt028\", \"wt033\"])))"
->>>>>>> 93c709fc
-   ]
-  },
-  {
-   "cell_type": "code",
-   "execution_count": null,
-   "metadata": {},
-   "outputs": [],
-   "source": [
-<<<<<<< HEAD
+   ]
+  },
+  {
+   "cell_type": "code",
+   "execution_count": null,
+   "metadata": {},
+   "outputs": [],
+   "source": [
     "data_filter = DataFilter(turbine_availability_col=None, turbine_status_col=\"turbine_status\", multiprocessor=MULTIPROCESSOR)"
-=======
-    "data_filter = DataFilter(turbine_availability_col=None, turbine_status_col=\"turbine_status\")"
->>>>>>> 93c709fc
-   ]
-  },
-  {
-   "cell_type": "code",
-<<<<<<< HEAD
+   ]
+  },
+  {
+   "cell_type": "code",
    "execution_count": null,
    "metadata": {},
    "outputs": [],
    "source": [
     "# df_query.filter(pl.col(\"time\") <= t2).collect()"
-=======
-   "execution_count": 273,
-   "metadata": {},
-   "outputs": [
-    {
-     "data": {
-      "text/html": [
-       "<div><style>\n",
-       ".dataframe > thead > tr,\n",
-       ".dataframe > tbody > tr {\n",
-       "  text-align: right;\n",
-       "  white-space: pre-wrap;\n",
-       "}\n",
-       "</style>\n",
-       "<small>shape: (8_652, 16)</small><table border=\"1\" class=\"dataframe\"><thead><tr><th>time</th><th>turbine_status_wt028</th><th>turbine_status_wt033</th><th>turbine_status_wt073</th><th>wind_direction_wt028</th><th>wind_direction_wt033</th><th>wind_direction_wt073</th><th>wind_speed_wt028</th><th>wind_speed_wt033</th><th>wind_speed_wt073</th><th>power_output_wt028</th><th>power_output_wt033</th><th>power_output_wt073</th><th>nacelle_direction_wt028</th><th>nacelle_direction_wt033</th><th>nacelle_direction_wt073</th></tr><tr><td>datetime[ns]</td><td>f64</td><td>f64</td><td>f64</td><td>f64</td><td>f64</td><td>f64</td><td>f64</td><td>f64</td><td>f64</td><td>f64</td><td>f64</td><td>f64</td><td>f64</td><td>f64</td><td>f64</td></tr></thead><tbody><tr><td>2022-03-01 00:00:00</td><td>null</td><td>null</td><td>null</td><td>210.0</td><td>214.0</td><td>null</td><td>7.267889</td><td>6.943515</td><td>6.374405</td><td>744.643555</td><td>623.3373</td><td>933.7757</td><td>null</td><td>null</td><td>null</td></tr><tr><td>2022-03-01 00:00:05</td><td>null</td><td>null</td><td>null</td><td>202.0</td><td>216.0</td><td>257.0</td><td>5.562267</td><td>6.483469</td><td>6.519901</td><td>749.904358</td><td>603.8363</td><td>946.6871</td><td>null</td><td>null</td><td>null</td></tr><tr><td>2022-03-01 00:00:10</td><td>null</td><td>null</td><td>null</td><td>209.0</td><td>207.0</td><td>253.0</td><td>5.562267</td><td>6.39619</td><td>6.519901</td><td>735.792847</td><td>614.7073</td><td>946.6871</td><td>null</td><td>null</td><td>null</td></tr><tr><td>2022-03-01 00:00:15</td><td>null</td><td>null</td><td>null</td><td>207.0</td><td>217.0</td><td>252.0</td><td>5.921947</td><td>5.378632</td><td>6.358075</td><td>719.4552</td><td>603.3011</td><td>945.193848</td><td>null</td><td>null</td><td>null</td></tr><tr><td>2022-03-01 00:00:20</td><td>null</td><td>null</td><td>null</td><td>214.0</td><td>207.0</td><td>255.0</td><td>6.552724</td><td>5.385675</td><td>6.636747</td><td>706.787231</td><td>571.158</td><td>945.193848</td><td>null</td><td>null</td><td>null</td></tr><tr><td>&hellip;</td><td>&hellip;</td><td>&hellip;</td><td>&hellip;</td><td>&hellip;</td><td>&hellip;</td><td>&hellip;</td><td>&hellip;</td><td>&hellip;</td><td>&hellip;</td><td>&hellip;</td><td>&hellip;</td><td>&hellip;</td><td>&hellip;</td><td>&hellip;</td><td>&hellip;</td></tr><tr><td>2022-03-01 12:00:35</td><td>1.0</td><td>1.0</td><td>5.0</td><td>214.0</td><td>218.0</td><td>248.0</td><td>9.591759</td><td>6.175363</td><td>8.285666</td><td>2699.716</td><td>1293.08472</td><td>2169.47632</td><td>219.0</td><td>219.0</td><td>256.0</td></tr><tr><td>2022-03-01 12:00:40</td><td>5.0</td><td>5.0</td><td>5.0</td><td>214.0</td><td>218.0</td><td>248.0</td><td>9.591759</td><td>6.175363</td><td>8.285666</td><td>2699.716</td><td>1293.08472</td><td>2169.47632</td><td>219.0</td><td>219.0</td><td>256.0</td></tr><tr><td>2022-03-01 12:00:45</td><td>5.0</td><td>5.0</td><td>5.0</td><td>220.0</td><td>218.0</td><td>254.0</td><td>9.591759</td><td>6.175363</td><td>8.285666</td><td>2699.716</td><td>1293.08472</td><td>2169.47632</td><td>219.0</td><td>219.0</td><td>256.0</td></tr><tr><td>2022-03-01 12:00:50</td><td>5.0</td><td>5.0</td><td>5.0</td><td>220.0</td><td>218.0</td><td>254.0</td><td>9.591759</td><td>6.175363</td><td>8.285666</td><td>2699.716</td><td>1293.08472</td><td>2169.47632</td><td>219.0</td><td>219.0</td><td>256.0</td></tr><tr><td>2022-03-01 12:00:55</td><td>5.0</td><td>1.0</td><td>1.0</td><td>220.0</td><td>218.0</td><td>254.0</td><td>9.591759</td><td>6.175363</td><td>8.285666</td><td>2699.716</td><td>1293.08472</td><td>2169.47632</td><td>219.0</td><td>219.0</td><td>256.0</td></tr></tbody></table></div>"
-      ],
-      "text/plain": [
-       "shape: (8_652, 16)\n",
-       "┌───────────┬───────────┬───────────┬───────────┬───┬───────────┬───────────┬───────────┬──────────┐\n",
-       "│ time      ┆ turbine_s ┆ turbine_s ┆ turbine_s ┆ … ┆ power_out ┆ nacelle_d ┆ nacelle_d ┆ nacelle_ │\n",
-       "│ ---       ┆ tatus_wt0 ┆ tatus_wt0 ┆ tatus_wt0 ┆   ┆ put_wt073 ┆ irection_ ┆ irection_ ┆ directio │\n",
-       "│ datetime[ ┆ 28        ┆ 33        ┆ 73        ┆   ┆ ---       ┆ wt028     ┆ wt033     ┆ n_wt073  │\n",
-       "│ ns]       ┆ ---       ┆ ---       ┆ ---       ┆   ┆ f64       ┆ ---       ┆ ---       ┆ ---      │\n",
-       "│           ┆ f64       ┆ f64       ┆ f64       ┆   ┆           ┆ f64       ┆ f64       ┆ f64      │\n",
-       "╞═══════════╪═══════════╪═══════════╪═══════════╪═══╪═══════════╪═══════════╪═══════════╪══════════╡\n",
-       "│ 2022-03-0 ┆ null      ┆ null      ┆ null      ┆ … ┆ 933.7757  ┆ null      ┆ null      ┆ null     │\n",
-       "│ 1         ┆           ┆           ┆           ┆   ┆           ┆           ┆           ┆          │\n",
-       "│ 00:00:00  ┆           ┆           ┆           ┆   ┆           ┆           ┆           ┆          │\n",
-       "│ 2022-03-0 ┆ null      ┆ null      ┆ null      ┆ … ┆ 946.6871  ┆ null      ┆ null      ┆ null     │\n",
-       "│ 1         ┆           ┆           ┆           ┆   ┆           ┆           ┆           ┆          │\n",
-       "│ 00:00:05  ┆           ┆           ┆           ┆   ┆           ┆           ┆           ┆          │\n",
-       "│ 2022-03-0 ┆ null      ┆ null      ┆ null      ┆ … ┆ 946.6871  ┆ null      ┆ null      ┆ null     │\n",
-       "│ 1         ┆           ┆           ┆           ┆   ┆           ┆           ┆           ┆          │\n",
-       "│ 00:00:10  ┆           ┆           ┆           ┆   ┆           ┆           ┆           ┆          │\n",
-       "│ 2022-03-0 ┆ null      ┆ null      ┆ null      ┆ … ┆ 945.19384 ┆ null      ┆ null      ┆ null     │\n",
-       "│ 1         ┆           ┆           ┆           ┆   ┆ 8         ┆           ┆           ┆          │\n",
-       "│ 00:00:15  ┆           ┆           ┆           ┆   ┆           ┆           ┆           ┆          │\n",
-       "│ 2022-03-0 ┆ null      ┆ null      ┆ null      ┆ … ┆ 945.19384 ┆ null      ┆ null      ┆ null     │\n",
-       "│ 1         ┆           ┆           ┆           ┆   ┆ 8         ┆           ┆           ┆          │\n",
-       "│ 00:00:20  ┆           ┆           ┆           ┆   ┆           ┆           ┆           ┆          │\n",
-       "│ …         ┆ …         ┆ …         ┆ …         ┆ … ┆ …         ┆ …         ┆ …         ┆ …        │\n",
-       "│ 2022-03-0 ┆ 1.0       ┆ 1.0       ┆ 5.0       ┆ … ┆ 2169.4763 ┆ 219.0     ┆ 219.0     ┆ 256.0    │\n",
-       "│ 1         ┆           ┆           ┆           ┆   ┆ 2         ┆           ┆           ┆          │\n",
-       "│ 12:00:35  ┆           ┆           ┆           ┆   ┆           ┆           ┆           ┆          │\n",
-       "│ 2022-03-0 ┆ 5.0       ┆ 5.0       ┆ 5.0       ┆ … ┆ 2169.4763 ┆ 219.0     ┆ 219.0     ┆ 256.0    │\n",
-       "│ 1         ┆           ┆           ┆           ┆   ┆ 2         ┆           ┆           ┆          │\n",
-       "│ 12:00:40  ┆           ┆           ┆           ┆   ┆           ┆           ┆           ┆          │\n",
-       "│ 2022-03-0 ┆ 5.0       ┆ 5.0       ┆ 5.0       ┆ … ┆ 2169.4763 ┆ 219.0     ┆ 219.0     ┆ 256.0    │\n",
-       "│ 1         ┆           ┆           ┆           ┆   ┆ 2         ┆           ┆           ┆          │\n",
-       "│ 12:00:45  ┆           ┆           ┆           ┆   ┆           ┆           ┆           ┆          │\n",
-       "│ 2022-03-0 ┆ 5.0       ┆ 5.0       ┆ 5.0       ┆ … ┆ 2169.4763 ┆ 219.0     ┆ 219.0     ┆ 256.0    │\n",
-       "│ 1         ┆           ┆           ┆           ┆   ┆ 2         ┆           ┆           ┆          │\n",
-       "│ 12:00:50  ┆           ┆           ┆           ┆   ┆           ┆           ┆           ┆          │\n",
-       "│ 2022-03-0 ┆ 5.0       ┆ 1.0       ┆ 1.0       ┆ … ┆ 2169.4763 ┆ 219.0     ┆ 219.0     ┆ 256.0    │\n",
-       "│ 1         ┆           ┆           ┆           ┆   ┆ 2         ┆           ┆           ┆          │\n",
-       "│ 12:00:55  ┆           ┆           ┆           ┆   ┆           ┆           ┆           ┆          │\n",
-       "└───────────┴───────────┴───────────┴───────────┴───┴───────────┴───────────┴───────────┴──────────┘"
-      ]
-     },
-     "execution_count": 273,
-     "metadata": {},
-     "output_type": "execute_result"
-    }
-   ],
-   "source": [
-    "df_query.filter(pl.col(\"time\") <= t2).collect()"
->>>>>>> 93c709fc
    ]
   },
   {
@@ -430,8 +342,6 @@
    "execution_count": null,
    "metadata": {},
    "outputs": [],
-<<<<<<< HEAD
-=======
    "source": [
     "# df_query.select(f\"power_output_wt073\").collect(streaming=True).to_pandas().isna().sum() \n",
     "# df_query.head().collect()\n",
@@ -443,7 +353,6 @@
    "execution_count": null,
    "metadata": {},
    "outputs": [],
->>>>>>> 93c709fc
    "source": [
     "# loop through each turbine's wind speed and wind direction columns, and compare the distribution of data with and without the inoperational turbines\n",
     "# fill out_of_range measurements with Null st they are marked for interpolation via impute or linear/forward fill interpolation later\n",
@@ -501,6 +410,16 @@
    "metadata": {},
    "outputs": [],
    "source": [
+    "out_of_range\n",
+    "# df_query.select(f\"power_output_wt073\").collect(streaming=True).to_pandas().isna().sum() "
+   ]
+  },
+  {
+   "cell_type": "code",
+   "execution_count": null,
+   "metadata": {},
+   "outputs": [],
+   "source": [
     "# loop through each turbine's wind speed and wind direction columns, and compare the distribution of data with and without the inoperational turbines\n",
     "# fill out_of_range measurements with Null st they are marked for interpolation via impute or linear/forward fill interpolation later\n",
     "threshold = 0.01\n",
@@ -512,25 +431,6 @@
    "execution_count": null,
    "metadata": {},
    "outputs": [],
-<<<<<<< HEAD
-=======
-   "source": [
-    "# loop through each turbine's wind speed and wind direction columns, and compare the distribution of data with and without the inoperational turbines\n",
-    "# fill out_of_range measurements with Null st they are marked for interpolation via impute or linear/forward fill interpolation later\n",
-    "threshold = 0.01\n",
-    "df_query = data_filter.conditional_filter(df_query, threshold, mask, ws_cols)\n",
-    "# df_query = df_query.with_columns(\n",
-    "#                 [pl.when(~out_of_range[:, data_loader.turbine_ids.index(feat.split(\"_\")[-1])]).then(pl.col(feat)).alias(feat)\n",
-    "#                 for feat in ws_cols]\n",
-    "#                 )"
-   ]
-  },
-  {
-   "cell_type": "code",
-   "execution_count": null,
-   "metadata": {},
-   "outputs": [],
->>>>>>> 93c709fc
    "source": [
     "del out_of_range \n",
     "df_query.head().collect()"
@@ -583,8 +483,6 @@
   {
    "cell_type": "code",
    "execution_count": null,
-<<<<<<< HEAD
-=======
    "metadata": {},
    "outputs": [],
    "source": [
@@ -596,7 +494,6 @@
   {
    "cell_type": "code",
    "execution_count": null,
->>>>>>> 93c709fc
    "metadata": {},
    "outputs": [],
    "source": [
@@ -629,8 +526,6 @@
   {
    "cell_type": "code",
    "execution_count": null,
-<<<<<<< HEAD
-=======
    "metadata": {},
    "outputs": [],
    "source": [
@@ -641,7 +536,6 @@
   {
    "cell_type": "code",
    "execution_count": null,
->>>>>>> 93c709fc
    "metadata": {},
    "outputs": [],
    "source": [
@@ -689,10 +583,7 @@
     "DataInspector.print_pc_unfiltered_vals(df_query, features, mask)\n",
     "\n",
     "if PLOT:\n",
-<<<<<<< HEAD
     "    data_inspector.plot_filtered_vs_unfiltered(df_query, mask, features, features, [\"Wind Speed [m/s]\"])"
-=======
-    "    data_inspector.plot_filtered_vs_unfiltered(df_query, mask, features, [\"wind_speed\", \"power_output\"], [\"Wind Speed [m/s]\", \"Power Output [W]\"])"
    ]
   },
   {
@@ -702,7 +593,6 @@
    "outputs": [],
    "source": [
     "bin_outliers"
->>>>>>> 93c709fc
    ]
   },
   {
