### This file contains class and methods to: 
### - compute statistical summary of the data, 
### - plot the data distributions: power curve distribution, v vs u distribution, yaw angle distribution
import os
import time
import logging

from itertools import cycle

import seaborn as sns
import matplotlib.pyplot as plt
from windrose import WindroseAxes
import numpy as np
# from floris import FlorisModel
# from floris.flow_visualization import visualize_cut_plane
# import floris.layout_visualization as layoutviz
import scipy.stats as stats
import polars as pl
import polars.selectors as cs
from mpi4py import MPI
from mpi4py.futures import MPICommExecutor
from sklearn.feature_selection import mutual_info_regression
from tqdm.auto import tqdm
import re

#INFO: TO use MPI, need to run the script with the following command:
# mpiexec -n <number_of_processes> python your_script.py

class DataInspector:
    """_summary_
    - compute statistical summary of the data,
    - plot the data distributions: 
    -   power curve distribution, 
    -   v vs u distribution, 
    -   yaw angle distribution 
    """
    
    def __init__(self, turbine_input_filepath: str, farm_input_filepath: str, data_format='auto'):
        self._validate_input_data(turbine_input_filepath=turbine_input_filepath, farm_input_filepath=farm_input_filepath)
        self.turbine_input_filepath = turbine_input_filepath
        self.farm_input_filepath = farm_input_filepath
        self.data_format = data_format
        
    # INFO: @Juan 10/18/24 Added method to detect data format automatically (wide or long)
    def detect_data_format(self, df):
        if self.data_format == 'auto':
            # Check if 'turbine_id' is a column (long format) or not (wide format)
            return 'long' if 'turbine_id' in df.columns else 'wide'
        return self.data_format

    def _get_valid_turbine_ids(self, df, turbine_ids: list[str]) -> list[str]:
        if isinstance(turbine_ids, str):
            turbine_ids = [turbine_ids]  # Convert single ID to list
        
        # valid_turbines = df.select("turbine_id").unique().filter(pl.col("turbine_id").is_in(turbine_ids)).collect(streaming=True).to_numpy()[:, 0]
        cols = df.collect_schema().names()
        available_turbines = np.unique([re.findall(f"(?<=wind_direction_)(.*)", col)[0] for col in cols if "wind_direction" in col])

        if turbine_ids == "all":
            valid_turbines = available_turbines
        else:
            valid_turbines = [tid for tid in available_turbines if tid in turbine_ids]

        if len(valid_turbines) == 0:
            print(f"Error: No valid turbine IDs")
            print("Available turbine IDs:", available_turbines)
            return []
        
        return valid_turbines
    
    def _validate_input_data(self, *, X=None, y=None, features=None, sequence_length=None, prediction_horizon=None,
                             turbine_input_filepath=None, farm_input_filepath=None):
        if (X is not None and not isinstance(X, np.ndarray)) or (y is not None and not isinstance(y, np.ndarray)):
            raise TypeError("X and y must be numpy arrays")
        if (features is not None) and (not isinstance(features, list) or not all(isinstance(f, str) for f in features)):
            raise TypeError("feature_names must be a list of strings")
        if (turbine_input_filepath is not None and not isinstance(turbine_input_filepath, str)) or (farm_input_filepath is not None and not isinstance(farm_input_filepath, str)):
            raise TypeError("turbine_input_filepath and farm_input_filepath must be strings")
        if X is not None and features is not None and X.shape[2] != len(features):
            raise ValueError("Number of features in X does not match length of feature_names")
        if y is not None and prediction_horizon is not None and y.shape[1] != prediction_horizon:
            raise ValueError("Second dimension of y does not match prediction_horizon")
        if turbine_input_filepath is not None and not os.path.exists(turbine_input_filepath):
            raise FileNotFoundError(f"Turbine input file not found: {turbine_input_filepath}")
        if farm_input_filepath is not None and not os.path.exists(farm_input_filepath):
            raise FileNotFoundError(f"Farm input file not found: {farm_input_filepath}")

    def plot_time_series(self, df, turbine_ids: list[str]) -> None:
        if isinstance(turbine_ids, str):
            turbine_ids = [turbine_ids]  # Convert single ID to list
        
        valid_turbines = self._get_valid_turbine_ids(df, turbine_ids=turbine_ids)
        
        if len(valid_turbines) == 0:
            return
        
        sns.set_style("whitegrid")
        sns.set_palette("deep")

        fig, (ax1, ax2, ax3, ax4) = plt.subplots(4, 1, figsize=(12, 10), sharex=True)
        
        for turbine_id in valid_turbines:
            turbine_data = df.select([pl.col("time"), cs.ends_with(f"{turbine_id}")]).drop_nulls()
            # plt.plot(turbine_data["time"], turbine_data["wind_speed"])
            sns.lineplot(data=turbine_data.collect(streaming=True).to_pandas(),
                         x='time', y=f'wind_speed_{turbine_id}', ax=ax1, label=f'{turbine_id} Wind Speed')
            sns.lineplot(data=turbine_data.collect(streaming=True).to_pandas(),
                         x='time', y=f'wind_direction_{turbine_id}', ax=ax2, label=f'{turbine_id} Wind Direction')
            sns.lineplot(data=turbine_data.collect(streaming=True).to_pandas(),
                         x='time', y=f'nacelle_direction_{turbine_id}', ax=ax3, label=f'{turbine_id} Nacelle Direction')
            sns.lineplot(data=turbine_data.collect(streaming=True).to_pandas(),
                         x='time', y=f'power_output_{turbine_id}', ax=ax4, label=f'{turbine_id} Power Output')
        
        ax1.set_ylabel('Wind Speed (m/s)')
        ax2.set_ylabel('Wind Direction (deg)')
        ax4.set_ylabel('Nacelle Direction (deg)')
        ax4.set_ylabel('Power Output (kW)')
        ax2.set_xlabel('Time')
        
        ax1.set_title('Wind Speed vs. Time', fontsize=14)
        ax2.set_title('Wind Direction vs. Time', fontsize=14)
        ax3.set_title('Nacelle Direction vs. Time', fontsize=14)
        ax4.set_title('Power Output vs. Time', fontsize=14)
        
        fig.suptitle(f'Wind Speed, Wind Direction, Nacelle Direction, and Power Output for Turbines: {", ".join(valid_turbines)}', fontsize=16)
        
        # ax1.legend(loc='upper left', bbox_to_anchor=(1, 1))
        # ax2.legend(loc='upper left', bbox_to_anchor=(1, 1))
        ax1.legend(loc='upper left', bbox_to_anchor=(1, 1))
        
        plt.tight_layout()
        plt.show()

    def plot_wind_speed_power(self, df, turbine_ids: list[str]) -> None:
        """_summary_

        """
        valid_turbines = self._get_valid_turbine_ids(df, turbine_ids=turbine_ids)
        
        if len(valid_turbines) == 0:
            return
        
        for turbine_id in valid_turbines:
            _, ax = plt.subplots(1, 1, figsize=(12, 6))
            turbine_data = df.select(pl.col(f"wind_speed_{turbine_id}"), pl.col(f"power_output_{turbine_id}"))\
                .filter(pl.all_horizontal(pl.col(f"wind_speed_{turbine_id}", f"power_output_{turbine_id}").is_not_null()))\
                            .collect(streaming=True).to_pandas()
            sns.scatterplot(data=turbine_data, ax=ax, x=f"wind_speed_{turbine_id}", y=f"power_output_{turbine_id}", label=turbine_id, alpha=0.5)

            plt.xlabel('Wind Speed [m/s]')
            plt.ylabel('Power Output [kW]')
            plt.title('Scatter Plot of Wind Speed vs Power Output')
            plt.legend(title='Turbine ID', loc='upper left', bbox_to_anchor=(1, 1))
            plt.grid(True, alpha=0.3)
            sns.despine()
            plt.tight_layout()
            plt.show()

    # DEBUG: @Juan 10/18/24 Added method to plot wind rose for both wide and long formats [CHECK]
    def plot_wind_rose(self, df, turbine_ids: list[str] | str) -> None:
      """_summary_

        Args:
            wind_direction (float): _description_
            wind_speed (float): _description_
        """
        data_format = self.detect_data_format(df)
        if data_format == 'wide':
          if turbine_ids == "all":
            plt.figure(figsize=(10, 10))
            ax = WindroseAxes.from_ax()
            ax.bar(df.select(cs.contains("wind_direction")).collect(streaming=True).to_numpy().flatten(), 
                   df.select(cs.contains("wind_speed")).collect(streaming=True).to_numpy().flatten(), 
                   normed=True, opening=0.8, edgecolor='white')
            ax.set_legend()
            plt.title('Wind Rose for all Turbines')
            plt.show()
          else:
              valid_turbines = self._get_valid_turbine_ids(df, turbine_ids=turbine_ids)

              if len(valid_turbines) == 0:
                  return

              for turbine_id in valid_turbines:
                  turbine_data = df.select([pl.col(f"wind_speed_{turbine_id}"), pl.col(f"wind_direction_{turbine_id}")])\
                      .filter(pl.all_horizontal(pl.col(f"wind_speed_{turbine_id}").is_not_null(), pl.col(f"wind_direction_{turbine_id}").is_not_null()))

                  plt.figure(figsize=(10, 10))
                  ax = WindroseAxes.from_ax()
                  ax.bar(df.select(pl.col("wind_direction*")).collect(streaming=True).to_numpy()[:, 0], 
                         df.select(pl.col("wind_speed*")).collect(streaming=True).to_numpy()[:, 0], 
                         normed=True, opening=0.8, edgecolor='white')
                  ax.set_legend()
                  plt.title(f'Wind Rose for Turbine {turbine_id}')
                  plt.show()
        else:  # long format
            if turbine_ids == "all":
                plt.figure(figsize=(10, 10))
                ax = WindroseAxes.from_ax()
                ax.bar(df.select("wind_direction").collect(streaming=True).to_numpy()[:, 0], 
                       df.select("wind_speed").collect(streaming=True).to_numpy()[:, 0], 
                       normed=True, opening=0.8, edgecolor='white')
                ax.set_legend()
                plt.title('Wind Rose for all Turbines')
                plt.show()
            else:
                valid_turbines = self._get_valid_turbine_ids(df, turbine_ids=turbine_ids)
            
                if len(valid_turbines) == 0:
                    return

                for turbine_id in valid_turbines:
                    turbine_data = df.filter(pl.col("turbine_id") == turbine_id)\
                        .select(["wind_speed", "wind_direction"])\
                        .filter(pl.all_horizontal(pl.col("wind_speed").is_not_null(), pl.col("wind_direction").is_not_null()))
                    plt.figure(figsize=(10, 10))
                    ax = WindroseAxes.from_ax()
                    ax.bar(turbine_data.select("wind_direction").collect(streaming=True).to_numpy()[:, 0], 
                           turbine_data.select("wind_speed").collect(streaming=True).to_numpy()[:, 0], normed=True, opening=0.8, edgecolor='white')
                    ax.set_legend()
                    plt.title(f'Wind Rose for Turbine {turbine_id}')
                    plt.show()

    def plot_temperature_distribution(self, df) -> None:
        """_summary_

        """
        temp_columns = [
            'generator_bearing_de_temp',
            'generator_bearing_nde_temp',
            'generator_inlet_temp',
            'generator_stator_temp_1',
            'generator_stator_temp_2',
            'nacelle_temperature',
            'ambient_temperature'
        ]
        
        _, ax = plt.subplots(1, 1, figsize=(15, 10))
        for col in temp_columns:
            sns.histplot(df[col], bins=20, kde=True, label=col)
        
        ax.set(title='Temperature Distributions', xlabel="Temperature", ylabel="Frequency")
        plt.legend()
        plt.show()

    def plot_correlation(self, df, features) -> None:
        """_summary_
        """
        _, ax = plt.subplots(1, 1, figsize=(12, 10))
        sns.heatmap(df.select(features).collect(streaming=True).to_pandas().corr(), 
                    annot=True, cmap='coolwarm', linewidths=0.5,  vmin=-1, vmax=1, center=0, ax=ax,
                    xticklabels=features, yticklabels=features)
        plt.title('Feature Correlation Matrix')
        plt.tight_layout()
        plt.show()

    def plot_boxplot_wind_speed_direction(self, df, turbine_ids: list[str]) -> None:
        """_summary_

        Args:
            turbine_id (str): _description_
        """
        valid_turbines = self._get_valid_turbine_ids(df, turbine_ids=turbine_ids)
        
        if len(valid_turbines) == 0:
            return

        for turbine_id in valid_turbines:
            # Select data for the specified turbine
            # turbine_data = df.loc[turbine_id]
            
            turbine_data = df.select([pl.col("time"), pl.col(f"wind_speed_{turbine_id}"), pl.col(f"wind_direction_{turbine_id}")])\
                .filter(pl.any_horizontal(pl.col(f"wind_speed_{turbine_id}", f"wind_direction_{turbine_id}").is_not_null()))\
                .collect(streaming=True).to_pandas()
            
            if "hour" not in turbine_data.columns:
                # Extract hour from the time index
                # turbine_data = turbine_data.reset_index()
                # turbine_data = turbine_data.with_columns((pl.col('time').dt.hour).alias("hour"))
                turbine_data["hour"] = turbine_data["time"].dt.hour
            
            fig, ax = plt.subplots(2, 1, figsize=(12, 6))
            sns.boxplot(data=turbine_data, x='hour', y=f"wind_speed_{turbine_id}", ax=ax[0])
            sns.boxplot(data=turbine_data, x='hour', y=f"wind_direction_{turbine_id}", ax=ax[1])
            ax[0].set_title(f'Wind Speed Distribution by Hour for Turbine {turbine_id}')
            ax[1].set_title(f'Wind Direction Distribution by Hour for Turbine {turbine_id}')
            ax[0].set_xlabel("")
            ax[1].set_xlabel("Hour of Day")
            ax[0].set_ylabel("Wind Speed (m/s)")
            ax[1].set_ylabel("Wind Direction ($^\\circ$)")
            fig.tight_layout()
            plt.show()

    def plot_wind_speed_weibull(self, df, turbine_ids: list[str]) -> None:
        """_summary_

        Args:
            df (_type_): _description_
            turbine_ids (list[str]): _description_
        """
        if turbine_ids == "all":
            # Extract wind speed data
            wind_speeds = df.select(cs.contains("wind_speed"))\
                        .collect(streaming=True).to_numpy().flatten()

            # Fit Weibull distribution
            shape, loc, scale = stats.weibull_min.fit(wind_speeds, floc=0)

            # Create a range of wind speeds for the fitted distribution
            x = np.linspace(0, wind_speeds.max(), 100)
            y = stats.weibull_min.pdf(x, shape, loc, scale)

            # Plot
            plt.figure(figsize=(12, 6))
            sns.histplot(wind_speeds, stat='density', kde=True, color='skyblue', label='Observed')
            plt.plot(x, y, 'r-', lw=2, label=f'Weibull (k={shape:.2f}, λ={scale:.2f})')
            
            plt.title('Wind Speed Distribution with Fitted Weibull', fontsize=16)
            plt.xlabel('Wind Speed (m/s)', fontsize=12)
            plt.ylabel('Density', fontsize=12)
            plt.legend(fontsize=10)
            plt.grid(True, alpha=0.3)
            sns.despine()
            plt.show()

            print(f"Weibull shape parameter (k): {shape:.2f}")
            print(f"Weibull scale parameter (λ): {scale:.2f}")
        else:
            valid_turbines = self._get_valid_turbine_ids(df, turbine_ids=turbine_ids)
            
            if len(valid_turbines) == 0:
                return
            
            for turbine_id in valid_turbines:

                # Extract wind speed data
                wind_speeds = df.select(f"wind_speed_{turbine_id}")\
                    .filter(pl.col(f"wind_speed_{turbine_id}").is_not_null())\
                    .collect(streaming=True).to_pandas()

                # Fit Weibull distribution
                shape, loc, scale = stats.weibull_min.fit(wind_speeds, floc=0)

                # Create a range of wind speeds for the fitted distribution
                x = np.linspace(0, wind_speeds.max(), 100)
                y = stats.weibull_min.pdf(x, shape, loc, scale)

                # Plot
                plt.figure(figsize=(12, 6))
                sns.histplot(wind_speeds, stat='density', kde=True, color='skyblue', label='Observed')
                plt.plot(x, y, 'r-', lw=2, label=f'Weibull (k={shape:.2f}, λ={scale:.2f})')
                
                plt.title('Wind Speed Distribution with Fitted Weibull', fontsize=16)
                plt.xlabel('Wind Speed (m/s)', fontsize=12)
                plt.ylabel('Density', fontsize=12)
                plt.legend(fontsize=10)
                plt.grid(True, alpha=0.3)
                sns.despine()
                plt.show()

                print(f"Weibull shape parameter (k): {shape:.2f}")
                print(f"Weibull scale parameter (λ): {scale:.2f}")

    def plot_wind_farm(self, wind_directions:list[float]=None, wind_speeds:list[float]|None=None, turbulence_intensities:list[float]|None=None) -> None:
        """_summary_

        Returns:
            _type_: _description_
        """
        if wind_directions is None:
            wind_directions = [90.0]
            
        if wind_speeds is None:
            wind_speeds = [10.0]

        if turbulence_intensities is None:
            turbulence_intensities = [0.08]

        # Ensure the paths are absolute
        
        # Initialize the FLORIS model
        try:
            fmodel = FlorisModel(self.farm_input_filepath)
        except FileNotFoundError:
            raise FileNotFoundError(f"Farm input file not found: {self.farm_input_filepath}")
        
        # Load the turbine data
        # try:
        #     fmodel.set_turbine_type(self.turbine_input_filepath)
        # except FileNotFoundError:
        #     print(f"Turbine file not found: {self.turbine_input_filepath}")
        #     print("Using default turbine type.")
        
        # Set initial wind conditions
        fmodel.set(turbine_library_path=os.path.dirname(self.turbine_input_filepath),
                   wind_directions=wind_directions, wind_speeds=wind_speeds, turbulence_intensities=turbulence_intensities)
        
        # Create the plot
        _, ax = plt.subplots(figsize=(15, 15))
        
        # Plot the turbine layout
        layoutviz.plot_turbine_points(fmodel, ax=ax)
        
        # Add turbine labels
        turbine_names = [f"T{i+1}" for i in range(fmodel.n_turbines)]
        layoutviz.plot_turbine_labels(
            fmodel, ax=ax, turbine_names=turbine_names, show_bbox=True, bbox_dict={"facecolor": "white", "alpha": 0.5}
        )
        
        # Calculate and visualize the flow field
        horizontal_plane = fmodel.calculate_horizontal_plane(height=90.0) # TODO get hubheight from turbine type
        visualize_cut_plane(horizontal_plane, ax=ax, min_speed=4, max_speed=10, color_bar=True)
        
        # Plot turbine rotors
        layoutviz.plot_turbine_rotors(fmodel, ax=ax)

        ax.set_xlim((fmodel.core.farm.layout_x.min(), fmodel.core.farm.layout_x.max()))
        ax.set_ylim((fmodel.core.farm.layout_y.min(), fmodel.core.farm.layout_y.max()))
        
        # Set plot title and labels
        plt.title('Wind Farm Layout', fontsize=16)
        plt.xlabel('X coordinate (m)', fontsize=12)
        plt.ylabel('Y coordinate (m)', fontsize=12)
        
        # Adjust layout and display the plot
        plt.tight_layout()
        plt.show()
        
        return fmodel

    def plot_filtered_vs_unfiltered(self, df, mask, features, feature_types, feature_labels):
        # feature_types = np.unique(["_".join(feat.split("_")[:-1]) for feat in features])
        _, ax = plt.subplots(len(feature_types), 1, sharex=True)
        if not hasattr(ax, "__len__"):
            ax = [ax]

        for feature in features:
            for ft, feature_type in enumerate(feature_types):
                if feature_type in feature:
                    ax_idx = ft
                    ax[ax_idx].set_title(feature_labels[ft])
                    break

            tid = feature.split("_")[-1]
            y = df.select(feature).collect(streaming=True).to_numpy().flatten()
            # ax[0].scatter(x=["inoperational"] * y.shape[0], y=y, color="blue", label="inoperational measurements")
            ax[ax_idx].scatter(x=[tid] * y.shape[0], y=y, color="blue", label="all measurements")
            
            y = df.filter(mask(tid)).select(feature).collect(streaming=True).to_numpy().flatten()
            # ax[0].scatter(x=["operational"] * y.shape[0], y=y, color="red")
            ax[ax_idx].scatter(x=[tid] * y.shape[0], y=y, color="red", label="operational and null measurements")
            
        
        ax[-1].set_xlabel("Turbine ID")
        h, l = ax[-1].get_legend_handles_labels()
        ax[-1].legend(h[:2], l[:2])
        del y

    @staticmethod
    def print_pc_unfiltered_vals(df, features, mask):
        out = []
        for feature in features:
            turbine_id = feature.split("_")[-1]
            pc_unfiltered_vals = 100 * (
                df.filter(mask(turbine_id)).select(pl.len()).collect(streaming=True).item() 
                / df.select(pl.len()).collect(streaming=True).item() 
            )
            print(f"Feature {feature} has {pc_unfiltered_vals} % unfiltered values.")
            out.append((feature, pc_unfiltered_vals))
            #   qa.describe(DataInspector.collect_data(df=df_query, feature_types=feature_type, turbine_ids=[turbine_id], mask=out_of_window[:, t_idx]))
        return out

    @staticmethod
    def get_features(df, feature_types, turbine_ids="all"):
        data_format = DataInspector.detect_data_format(df)
        if feature_types is not None and not isinstance(feature_types, list):
            feature_types = [feature_types]

        if data_format == 'wide':
            if turbine_ids == "all":
                return sorted([col for col in df.columns if any(feat in col for feat in feature_types)])
            elif isinstance(turbine_ids, str):
                return sorted([col for col in df.columns if any((feat in col and turbine_ids in col) or (feat == col) for feat in feature_types)])
            else:
                return sorted([col for col in df.columns if any((feat in col and tid in col) or (feat == col) for feat in feature_types for tid in turbine_ids)])
        else:  # long format
            return sorted([col for col in df.columns if col in feature_types])

    @staticmethod
    def collect_data(df, feature_types=None, turbine_ids="all", mask=None, to_pandas=True):
        data_format = DataInspector.detect_data_format(df)
        if feature_types is not None and not isinstance(feature_types, list):
            feature_types = [feature_types]

        if data_format == 'wide':
            if feature_types is not None:
                df = df.select([pl.col(feat) for feat in DataInspector.get_features(df, feature_types, turbine_ids)])
        else:  # long format
            if feature_types is not None:
                df = df.filter(pl.col('feature_name').is_in(feature_types))
            if turbine_ids != "all":
                df = df.filter(pl.col('turbine_id').is_in(turbine_ids))

        if mask is not None:
            df = df.filter(mask)

        if to_pandas:
            return df.collect(streaming=True).to_pandas()
        else:
            return df.collect(streaming=True)

    @staticmethod
<<<<<<< HEAD
    def unpivot_dataframe(df, feature_types):
        # Unpivot LazyFrame into Long Form with `turbine_id` Column
        return pl.concat([
            df.select(pl.col("time"), pl.col("continuity_group"), cs.starts_with(feature_type))\
            .unpivot(index=["time", "continuity_group"], value_name=feature_type)\
            .with_columns(pl.col("variable").str.slice(-5).alias("turbine_id"))\
            .drop("variable") for feature_type in feature_types], how="align")\
                .group_by("turbine_id", "time").agg(cs.numeric().drop_nulls().first()).sort("turbine_id", "time")
=======
    def unpivot_dataframe(df):
        data_format = DataInspector.detect_data_format(df)
        if data_format == 'wide':
            # Unpivot wide format to long format
            if "continuity_group" in df.collect_schema().names():
                return pl.concat([
                  df.select(pl.col("time"), pl.col("continuity_group"), cs.starts_with(feature_type))\
                  .unpivot(index=["time", "continuity_group"], value_name=feature_type)\
                  .with_columns(pl.col("feature").str.extract(r"_(\d+)$").alias("turbine_id"))\
                  .drop("feature") for feature_type in ["wind_speed", "wind_direction", "turbine_status", "power_output", "nacelle_direction"]], how="align")\
                      .group_by("turbine_id", "time").agg(cs.numeric().drop_nulls().first()).sort("turbine_id", "time")
            else:
                return pl.concat([
                    df.select(pl.col("time"), cs.starts_with(feature_type))\
                    .melt(id_vars=["time"], variable_name="feature", value_name=feature_type)\
                    .with_columns(pl.col("feature").str.extract(r"_(\d+)$").alias("turbine_id"))\
                    .drop("feature") for feature_type in ["wind_speed", "wind_direction", "turbine_status", "power_output", "nacelle_direction"]], how="align")\
                        .group_by("turbine_id", "time").agg(cs.numeric().drop_nulls().first()).sort("turbine_id", "time")
        else:
            # Data is already in long format
            return df
>>>>>>> 8f5b0760

    @staticmethod
    def pivot_dataframe(df):
        data_format = DataInspector.detect_data_format(df)
        if data_format == 'long':
            # Pivot long format to wide format
            if "continuity_group" in df.collect_schema().names():
              return df.collect(streaming=True).pivot(on="turbine_id", index=["time", "continuity_group"]).lazy()
            else:
              return df.collect(streaming=True).pivot(on="turbine_id", index="time").lazy()
        else:
            # Data is already in wide format
            return df
    
    #INFO: @Juan 10/18/24 Adapted and incorporated plotting method for yaw and power time series from old defunct data_reader.py
    def plot_yaw_power_ts(self, df, turbine_ids, save_path=None, include_yaw=True, include_power=True, controller_dt=None):
        df = df.collect(streaming=True).to_pandas()
        colors = sns.color_palette(palette='Paired')

        turbine_wind_direction_cols = self.get_features(df, "wind_direction", turbine_ids)
        turbine_power_cols = self.get_features(df, "power_output", turbine_ids)
        yaw_angle_cols = self.get_features(df, "nacelle_direction", turbine_ids)

        for seed in sorted(np.unique(df["WindSeed"])):
            fig, ax = plt.subplots(int(include_yaw + include_power), 1, sharex=True, figsize=(15.12, 7.98))
            ax = np.atleast_1d(ax)

            seed_df = df.loc[df["WindSeed"] == seed].sort_values(by="time")
            
            if include_yaw:
                ax_idx = 0
                ax[ax_idx].plot(seed_df["time"], seed_df["FreestreamWindDir"], label="Freestream wind dir.", color="black")
                ax[ax_idx].plot(seed_df["time"], seed_df["FilteredFreestreamWindDir"], label="Filtered freestream wind dir.", color="black", linestyle="--")
                
            for t, (wind_dir_col, power_col, yaw_col, color) in enumerate(zip(turbine_wind_direction_cols, turbine_power_cols, yaw_angle_cols, cycle(colors))):
                if include_yaw:
                    ax_idx = 0
                    ax[ax_idx].plot(seed_df["time"], seed_df[yaw_col], color=color, label=f"T{t+1} yaw setpoint", linestyle=":")
                    
                    if controller_dt is not None:
                        [ax[ax_idx].axvline(x=_x, linestyle=(0, (1, 10)), linewidth=0.5) for _x in np.arange(0, seed_df["time"].iloc[-1], controller_dt)]

                if include_power:
                    next_ax_idx = (1 if include_yaw else 0)
                    if t == 0:
                        ax[next_ax_idx].fill_between(seed_df["time"], seed_df[power_col] / 1e3, color=color, label=f"T{t+1} power")
                    else:
                        ax[next_ax_idx].fill_between(seed_df["time"], seed_df[turbine_power_cols[:t+1]].sum(axis=1) / 1e3, 
                                        seed_df[turbine_power_cols[:t]].sum(axis=1)  / 1e3,
                            color=color, label=f"T{t+1} power")
            
            if include_power:
                next_ax_idx = (1 if include_yaw else 0)
                ax[next_ax_idx].plot(seed_df["time"], seed_df[turbine_power_cols].sum(axis=1) / 1e3, color="black", label="Farm power")
        
            if include_yaw:
                ax_idx = 0
                ax[ax_idx].set(title="Wind Direction / Yaw Angle [$^\\circ$]", xlim=(0, int((seed_df["time"].max() + seed_df["time"].diff().iloc[1]) // 1)), ylim=(245, 295))
                ax[ax_idx].legend(ncols=2, loc="lower right")
                if not include_power:
                    ax[ax_idx].set(xlabel="Time [s]", title="Turbine Powers [MW]")
            
            if include_power:
                next_ax_idx = (1 if include_yaw else 0)
                ax[next_ax_idx].set(xlabel="Time [s]", title="Turbine Powers [MW]", ylim=(0, None))
                ax[next_ax_idx].legend(ncols=2, loc="lower right")

            fig.suptitle(f"Yaw and Power Time Series for Seed {seed}")
            
            if save_path:
                fig.savefig(save_path.replace(".png", f"_seed{seed}.png"))
            else:
                plt.show()

        return fig, ax

    #INFO: @Juan 10/02/24 Added method to calculate wind direction
    @staticmethod
    def calculate_wind_direction(u: np.ndarray, v: np.ndarray) -> np.ndarray:
        return np.mod(180 + np.rad2deg(np.arctan2(u, v)), 360)
    
    #INFO: @Juan 10/02/24 Added method to calculate mutual information for chunks of data
    @staticmethod
    def calculate_mi_for_chunk(args: tuple) -> tuple:
        X, y, y_direction, chunk = args
        chunk_size = len(chunk)
        mi_scores_u = np.zeros(X.shape[2])
        mi_scores_v = np.zeros(X.shape[2])
        mi_scores_dir = np.zeros(X.shape[2])
        
        # Preallocate arrays for chunks
        X_chunk = np.empty((X.shape[0], chunk_size, X.shape[2]))
        y_u_chunk = np.empty((y.shape[0], chunk_size))
        y_v_chunk = np.empty((y.shape[0], chunk_size))
        y_dir_chunk = np.empty((y.shape[0], chunk_size))
        
        for idx, (i, j) in enumerate(chunk):
            X_chunk[:, idx, :] = X[:, i, :]
            y_u_chunk[:, idx] = y[:, j, 0]
            y_v_chunk[:, idx] = y[:, j, 1]
            y_dir_chunk[:, idx] = y_direction[:, j]
            
        # Flatten the chunks for mutual_info_regression
        X_chunk_flat = X_chunk.reshape(-1, X.shape[2])
        y_u_chunk_flat = y_u_chunk.flatten()
        y_v_chunk_flat = y_v_chunk.flatten()
        y_dir_chunk_flat = y_dir_chunk.flatten()
        
        # Calculate mutual information
        mi_scores_u += np.sum(mutual_info_regression(X_chunk_flat, y_u_chunk_flat).reshape(chunk_size, -1), axis=0)
        mi_scores_v += np.sum(mutual_info_regression(X_chunk_flat, y_v_chunk_flat).reshape(chunk_size, -1), axis=0)
        mi_scores_dir += np.sum(mutual_info_regression(X_chunk_flat, y_dir_chunk_flat).reshape(chunk_size, -1), axis=0)
        
        return mi_scores_u, mi_scores_v, mi_scores_dir

    #INFO: @Juan 10/02/24 Added method to calculate MI scores
    def calculate_and_display_mutual_info_scores(self, X: np.ndarray, y: np.ndarray, features: list[str], sequence_length: int, prediction_horizon: int) -> None:
        start_time = time.time()
        
        # Calculate wind direction for the entire prediction horizon
        y_direction = self.calculate_wind_direction(y[:, :, 0], y[:, :, 1])
        
        # Create chunks of work
        # BUG: @Juan Make sure that numpy array works with this, otherwise revert to list of tuples
        chunks = np.array([(i, j) for i in range(sequence_length) for j in range(prediction_horizon)])
        chunk_size = min(1000, len(chunks) // (MPI.COMM_WORLD.Get_size() * 2)) #NOTE: @Juan 10/02/24 Added MPI
        chunks = [chunks[i:i + chunk_size] for i in range(0, len(chunks), chunk_size)]
        
        # INFO: @Juan 10/02/24 Use MPI for parallel processing
        comm = MPI.COMM_WORLD
        
        # Use multiprocessing Pool with tqdm progress bar
        with MPICommExecutor(comm, root=0) as executor:
            if executor is not None:  # This is true for the root process
                args_list = [(X, y, y_direction, chunk) for chunk in chunks]
                results = list(tqdm(executor.map(self.calculate_mi_for_chunk, args_list), 
                                    total=len(chunks), desc="Calculating MI scores"))
                
                # Aggregate results
                mi_scores_u = np.sum([result[0] for result in results], axis=0)
                mi_scores_v = np.sum([result[1] for result in results], axis=0)
                mi_scores_dir = np.sum([result[2] for result in results], axis=0)
                
                total_steps = sequence_length * prediction_horizon
                mi_scores_u /= total_steps
                mi_scores_v /= total_steps
                mi_scores_dir /= total_steps
                
                mi_df = pl.LazyFrame({
                    'Feature': features,
                    'MI Score (u)': mi_scores_u,
                    'MI Score (v)': mi_scores_v,
                    'MI Score (direction)': mi_scores_dir,
                    'MI Score (avg)': (mi_scores_u + mi_scores_v + mi_scores_dir) / 3
                }).sort('MI Score (avg)', descending=True)
                
                logging.info(f"\nMutual Information calculation completed in {time.time() - start_time:.2f} seconds")
                logging.info("\nMutual Information Scores (sorted by average importance):")
                logging.info(mi_df)
                
                self._plot_mi_scores(mi_df)
            else:
                # Non-root processes will enter here and participate in the computation
                pass #NOTE: @Juan 10/02/24 Added separated static method to plot MI scores
    
    @staticmethod
    def _plot_mi_scores(mi_df: pl.LazyFrame) -> None:
        """Plot mutual information scores."""
        plt.figure(figsize=(12, 6))
        plt.bar(mi_df['Feature'], mi_df['MI Score (avg)'])
        plt.xticks(rotation=90)
        plt.title('Average Mutual Information Scores for Each Feature')
        plt.tight_layout()
        plt.savefig('./preprocessing/outputs/mi_scores_avg.png')
        plt.close()
        
        plt.figure(figsize=(12, 6))
        plt.bar(mi_df['Feature'], mi_df['MI Score (u)'], alpha=0.3, label='u component')
        plt.bar(mi_df['Feature'], mi_df['MI Score (v)'], alpha=0.3, label='v component')
        plt.bar(mi_df['Feature'], mi_df['MI Score (direction)'], alpha=0.3, label='direction')
        plt.xticks(rotation=90)
        plt.title('Mutual Information Scores for Each Feature (u, v, and direction)')
        plt.legend()
        plt.tight_layout()
        plt.savefig('./preprocessing/outputs/mi_scores_uvdir.png')
        plt.close()

    #INFO: @Juan 10/02/24 Added method to calculate and display mutual information scores for the target turbine
    #NOTE: Future work: Accept more than one turbine ID as input, Accept feature_names as input
    def calculate_mi_scores(self, target_turbine: str, X: np.ndarray, y: np.ndarray, features: int, sequence_length: int, prediction_horizon: int) -> None:
        self._validate_input_data(X=X, y=y, features=features, sequence_length=sequence_length, prediction_horizon=prediction_horizon)
        # Remove the target turbine data in Y from the feature set X
        # 1. Create bool mask to filter out (~) data of target turbine. This works for both u and v components
        feature_mask = ~np.char.startswith(features, f'TurbineWindMag_{target_turbine}_')
        
        # 2. Apply the mask to filter X and feature_names
        X_filtered = X[:, :, feature_mask]
        feature_names_filtered = np.array(features)[feature_mask]
        
        # 3. Calculate and display mutual information scores
        logging.info(f"Calculating Mutual Information scores for target turbine: {target_turbine}")
        self.calculate_and_display_mutual_info_scores(X_filtered, y, feature_names_filtered, sequence_length, prediction_horizon)
        <|MERGE_RESOLUTION|>--- conflicted
+++ resolved
@@ -510,17 +510,7 @@
             return df.collect(streaming=True)
 
     @staticmethod
-<<<<<<< HEAD
     def unpivot_dataframe(df, feature_types):
-        # Unpivot LazyFrame into Long Form with `turbine_id` Column
-        return pl.concat([
-            df.select(pl.col("time"), pl.col("continuity_group"), cs.starts_with(feature_type))\
-            .unpivot(index=["time", "continuity_group"], value_name=feature_type)\
-            .with_columns(pl.col("variable").str.slice(-5).alias("turbine_id"))\
-            .drop("variable") for feature_type in feature_types], how="align")\
-                .group_by("turbine_id", "time").agg(cs.numeric().drop_nulls().first()).sort("turbine_id", "time")
-=======
-    def unpivot_dataframe(df):
         data_format = DataInspector.detect_data_format(df)
         if data_format == 'wide':
             # Unpivot wide format to long format
@@ -536,12 +526,11 @@
                     df.select(pl.col("time"), cs.starts_with(feature_type))\
                     .melt(id_vars=["time"], variable_name="feature", value_name=feature_type)\
                     .with_columns(pl.col("feature").str.extract(r"_(\d+)$").alias("turbine_id"))\
-                    .drop("feature") for feature_type in ["wind_speed", "wind_direction", "turbine_status", "power_output", "nacelle_direction"]], how="align")\
+                    .drop("feature") for feature_type in feature_types], how="align")\
                         .group_by("turbine_id", "time").agg(cs.numeric().drop_nulls().first()).sort("turbine_id", "time")
         else:
             # Data is already in long format
             return df
->>>>>>> 8f5b0760
 
     @staticmethod
     def pivot_dataframe(df):
