### This file contains class and methods to: 
### - compute statistical summary of the data, 
### - plot the data distributions: power curve distribution, v vs u distribution, yaw angle distribution
import os
import time
import logging

from itertools import cycle

import seaborn as sns
import matplotlib.pyplot as plt
from windrose import WindroseAxes
import numpy as np
from floris import FlorisModel
from floris.flow_visualization import visualize_cut_plane
import floris.layout_visualization as layoutviz
import scipy.stats as stats
import polars as pl
import polars.selectors as cs
from mpi4py import MPI
from mpi4py.futures import MPICommExecutor
from sklearn.feature_selection import mutual_info_regression
from tqdm.auto import tqdm
import re

#INFO: TO use MPI, need to run the script with the following command:
# mpiexec -n <number_of_processes> python your_script.py

class DataInspector:
    """_summary_
    - compute statistical summary of the data,
    - plot the data distributions: 
    -   power curve distribution, 
    -   v vs u distribution, 
    -   yaw angle distribution 
    """
    
    # INFO: @Juan 11/17/24 Added feature_mapping to allow for custom feature mapping, which is required for different data sources
    def __init__(self, turbine_input_filepath: str, farm_input_filepath: str, data_format='auto', feature_mapping=None):
        self._validate_input_data(turbine_input_filepath=turbine_input_filepath, farm_input_filepath=farm_input_filepath)
        self.turbine_input_filepath = turbine_input_filepath
        self.farm_input_filepath = farm_input_filepath
        self.data_format = data_format
        # Default feature mapping
        self.feature_mapping = feature_mapping or {
            "power_output": ["power_output"],
            "wind_speed": ["wind_speed"],
            "wind_direction": ["wind_direction"],
            "nacelle_direction": ["nacelle_direction"]
        }
        
    # INFO: @Juan 10/18/24 Added method to detect data format automatically (wide or long)
<<<<<<< HEAD
    def detect_data_format(self, df: pl.LazyFrame) -> str:
        columns = df.collect_schema().names()
        return 'long' if 'turbine_id' in columns else 'wide'
=======
    def detect_data_format(self, df):
        if self.data_format == 'auto':
            # Check if 'turbine_id' is a column (long format) or not (wide format)
            return 'long' if 'turbine_id' in df.collect_schema().names() else 'wide'
        return self.data_format
>>>>>>> 71728991

    def _get_valid_turbine_ids(self, df, turbine_ids: list[str]) -> list[str]:
        if isinstance(turbine_ids, str):
            turbine_ids = [turbine_ids]  # Convert single ID to list
        
        # valid_turbines = df.select("turbine_id").unique().filter(pl.col("turbine_id").is_in(turbine_ids)).collect(streaming=True).to_numpy()[:, 0]
        cols = df.collect_schema().names()
        available_turbines = np.unique([re.findall(f"(?<=wind_direction_)(.*)", col)[0] for col in cols if "wind_direction" in col])

        if turbine_ids == "all":
            valid_turbines = available_turbines
        else:
            valid_turbines = [tid for tid in available_turbines if tid in turbine_ids]

        if len(valid_turbines) == 0:
            print(f"Error: No valid turbine IDs")
            print("Available turbine IDs:", available_turbines)
            return []
        
        return valid_turbines
    
    def _validate_input_data(self, *, X=None, y=None, features=None, sequence_length=None, prediction_horizon=None,
                             turbine_input_filepath=None, farm_input_filepath=None):
        if (X is not None and not isinstance(X, np.ndarray)) or (y is not None and not isinstance(y, np.ndarray)):
            raise TypeError("X and y must be numpy arrays")
        if (features is not None) and (not isinstance(features, list) or not all(isinstance(f, str) for f in features)):
            raise TypeError("feature_names must be a list of strings")
        if (turbine_input_filepath is not None and not isinstance(turbine_input_filepath, str)) or (farm_input_filepath is not None and not isinstance(farm_input_filepath, str)):
            raise TypeError("turbine_input_filepath and farm_input_filepath must be strings")
        if X is not None and features is not None and X.shape[2] != len(features):
            raise ValueError("Number of features in X does not match length of feature_names")
        if y is not None and prediction_horizon is not None and y.shape[1] != prediction_horizon:
            raise ValueError("Second dimension of y does not match prediction_horizon")
        if turbine_input_filepath is not None and not os.path.exists(turbine_input_filepath):
            raise FileNotFoundError(f"Turbine input file not found: {turbine_input_filepath}")
        if farm_input_filepath is not None and not os.path.exists(farm_input_filepath):
            raise FileNotFoundError(f"Farm input file not found: {farm_input_filepath}")

    def plot_time_series(self, df, turbine_ids: list[str], feature_mapping: dict = None) -> None:
        # Use provided feature mapping or fall back to instance default
        current_mapping = feature_mapping or self.feature_mapping
        
        if isinstance(turbine_ids, str):
            turbine_ids = [turbine_ids]  # Convert single ID to list
        
        valid_turbines = self._get_valid_turbine_ids(df, turbine_ids=turbine_ids)
        
        if len(valid_turbines) == 0:
            return
        
        sns.set_style("whitegrid")
        sns.set_palette("deep")

        fig, (ax1, ax2, ax3, ax4) = plt.subplots(4, 1, figsize=(12, 10), sharex=True)
        
        for turbine_id in valid_turbines:
            # Map feature names
            wind_speed_col = f"{current_mapping['wind_speed'][0]}_{turbine_id}"
            wind_dir_col = f"{current_mapping['wind_direction'][0]}_{turbine_id}"
            nacelle_col = f"{current_mapping['nacelle_direction'][0]}_{turbine_id}"
            power_col = f"{current_mapping['power_output'][0]}_{turbine_id}"
            
            # Select data and verify columns exist
            available_cols = ["time"]
            col_mapping = {
                wind_speed_col: (ax1, "Wind Speed"),
                wind_dir_col: (ax2, "Wind Direction"),
                nacelle_col: (ax3, "Nacelle Position"),
                power_col: (ax4, "Power Output")
            }
            
            for col in col_mapping:
                if col in df.collect_schema().names():
                    available_cols.append(col)
                else:
                    print(f"Warning: Column {col} not found in data for turbine {turbine_id}")
            
            if len(available_cols) <= 1:
                print(f"No valid data columns found for turbine {turbine_id}")
                continue
            
            turbine_data = df.select([pl.col("time"), *[pl.col(col) for col in available_cols[1:]]]).drop_nulls()
            data_pd = turbine_data.collect(streaming=True).to_pandas()
            
            # Plot available data
            for col, (ax, label) in col_mapping.items():
                if col in available_cols:
                    sns.lineplot(data=data_pd, x='time', y=col, ax=ax, label=f'{turbine_id} {label}')
        
        ax1.set_ylabel('Wind Speed (m/s)')
        ax2.set_ylabel('Wind Direction (deg)')
        ax4.set_ylabel('Nacelle Direction (deg)')
        ax4.set_ylabel('Power Output (kW)')
        ax4.set_xlabel('Time')
        
        ax1.set_title('Wind Speed vs. Time', fontsize=14)
        ax2.set_title('Wind Direction vs. Time', fontsize=14)
        ax3.set_title('Nacelle Direction vs. Time', fontsize=14)
        ax4.set_title('Power Output vs. Time', fontsize=14)
        
        fig.suptitle(f'Time Series for Turbines: {", ".join(valid_turbines)}', fontsize=16)
        
        # ax1.legend(loc='upper left', bbox_to_anchor=(1, 1))
        # ax2.legend(loc='upper left', bbox_to_anchor=(1, 1))
        ax1.legend(loc='upper left', bbox_to_anchor=(1, 1))
        
        plt.tight_layout()
        plt.show()

    def plot_wind_speed_power(self, df: pl.LazyFrame, turbine_ids: list[str]) -> None:
        """Plot wind speed vs power output scatter plot for specified turbines.
        
        Args:
            df: Input dataframe
            turbine_ids: List of turbine IDs to plot
        """
        # Convert turbine_ids to list if it's a single string
        if isinstance(turbine_ids, str):
            turbine_ids = [turbine_ids]
        
        valid_turbines = self._get_valid_turbine_ids(df, turbine_ids=turbine_ids)
        
        if len(valid_turbines) == 0:
            return
        
        _, ax = plt.subplots(1, 1, figsize=(12, 6))
        
        # Collect all required data at once for better performance
        required_cols = []
        for turbine_id in valid_turbines:
            # Get the actual column names using the mapping
            ws_cols = self.get_features(df, "wind_speed", turbine_id)
            power_cols = self.get_features(df, "power_output", turbine_id)
            if ws_cols and power_cols:
                required_cols.extend([ws_cols[0], power_cols[0]])
            else:
                print(f"Could not find required columns for turbine {turbine_id}")
                print(f"Wind speed columns found: {ws_cols}")
                print(f"Power output columns found: {power_cols}")
        
        if not required_cols:
            print("No valid columns found for plotting")
            return
        
        # Collect all data at once
        all_data = df.select(required_cols)\
            .filter(pl.all_horizontal(pl.col(required_cols).is_not_null()))\
            .collect()\
            .to_pandas()
        
        # Plot for each turbine using the collected data
        for turbine_id in valid_turbines:
            ws_cols = self.get_features(df, "wind_speed", turbine_id)
            power_cols = self.get_features(df, "power_output", turbine_id)
            
            if not ws_cols or not power_cols:
                continue
            
            ws_col = ws_cols[0]
            power_col = power_cols[0]
            
            sns.scatterplot(data=all_data, ax=ax, x=ws_col, y=power_col,
                           label=turbine_id, alpha=0.5)
        
        plt.xlabel('Wind Speed [m/s]')
        plt.ylabel('Power Output [kW]')
        plt.title('Wind Speed vs Power Output')
        plt.legend(title='Turbine ID', loc='upper left', bbox_to_anchor=(1, 1))
        plt.grid(True, alpha=0.3)
        sns.despine()
        plt.tight_layout()
        plt.show()

    # DEBUG: @Juan 10/18/24 Added method to plot wind rose for both wide and long formats [CHECK]
    def plot_wind_rose(self, df, turbine_ids: list[str] | str) -> None:
        data_format = self.detect_data_format(df)
        if data_format == 'wide':
            if turbine_ids == "all":
                # Get all wind direction and speed columns
                wind_dir_cols = [col for col in df.collect_schema().names() if "wind_direction" in col]
                wind_spd_cols = [col for col in df.collect_schema().names() if "wind_speed" in col]
                
                # Filter and collect data all at once
                filtered_data = df.select([
                    *wind_dir_cols,
                    *wind_spd_cols
                ])\
                .filter(pl.all_horizontal(pl.col(wind_dir_cols + wind_spd_cols).is_not_null()))\
                .collect()
                
                if len(filtered_data) == 0:
                    print("No valid wind data found after filtering NaN values")
                    return
                
                # Combine all turbine data
                wind_dir = filtered_data.select(wind_dir_cols).to_numpy().flatten()
                wind_spd = filtered_data.select(wind_spd_cols).to_numpy().flatten()
                
                # Double check arrays have same length and are not empty
                if len(wind_dir) != len(wind_spd) or len(wind_dir) == 0:
                    print(f"Mismatch in data lengths or empty data: dir={len(wind_dir)}, spd={len(wind_spd)}")
                    return
                    
                # Create the windrose plot directly without creating a separate figure first
                fig = plt.figure(figsize=(10, 10), dpi=80)
                rect = [0.1, 0.1, 0.8, 0.8]
                ax = WindroseAxes(fig, rect)
                fig.add_axes(ax)
                
                ax.bar(wind_dir, wind_spd, normed=True, opening=0.8, edgecolor='white')
                ax.set_legend()
                plt.title('Wind Rose for all Turbines')
                plt.show()
            else:
                valid_turbines = self._get_valid_turbine_ids(df, turbine_ids=turbine_ids)

                if len(valid_turbines) == 0:
                    return

                for turbine_id in valid_turbines:
                    # Filter out NaN values for specific turbine
                    turbine_data = df.select([
                        pl.col(f"wind_speed_{turbine_id}"), 
                        pl.col(f"wind_direction_{turbine_id}")
                    ])\
                    .filter(pl.all_horizontal(
                        pl.col(f"wind_speed_{turbine_id}").is_not_null(), 
                        pl.col(f"wind_direction_{turbine_id}").is_not_null()
                    )).collect()

                    if len(turbine_data) == 0:
                        print(f"No valid wind data found for turbine {turbine_id}")
                        continue

                    wind_dir = turbine_data.select(f"wind_direction_{turbine_id}").to_numpy().flatten()
                    wind_spd = turbine_data.select(f"wind_speed_{turbine_id}").to_numpy().flatten()

                    # Verify data lengths match
                    if len(wind_dir) != len(wind_spd) or len(wind_dir) == 0:
                        print(f"Mismatch in data lengths or empty data for turbine {turbine_id}")
                        continue

                    plt.figure(figsize=(10, 10))
                    ax = WindroseAxes.from_ax()
                    ax.bar(wind_dir, wind_spd, normed=True, opening=0.8, edgecolor='white')
                    ax.set_legend()
                    plt.title(f'Wind Rose for Turbine {turbine_id}')
                    plt.show()
        else:  # long format
            if turbine_ids == "all":
                plt.figure(figsize=(10, 10))
                ax = WindroseAxes.from_ax()
                ax.bar(df.select("wind_direction").collect(streaming=True).to_numpy()[:, 0], 
                       df.select("wind_speed").collect(streaming=True).to_numpy()[:, 0], 
                       normed=True, opening=0.8, edgecolor='white')
                ax.set_legend()
                plt.title('Wind Rose for all Turbines')
                plt.show()
            else:
                valid_turbines = self._get_valid_turbine_ids(df, turbine_ids=turbine_ids)
            
                if len(valid_turbines) == 0:
                    return

                for turbine_id in valid_turbines:
                    turbine_data = df.filter(pl.col("turbine_id") == turbine_id)\
                        .select(["wind_speed", "wind_direction"])\
                        .filter(pl.all_horizontal(pl.col("wind_speed").is_not_null(), pl.col("wind_direction").is_not_null()))
                    plt.figure(figsize=(10, 10))
                    ax = WindroseAxes.from_ax()
                    ax.bar(turbine_data.select("wind_direction").collect(streaming=True).to_numpy()[:, 0], 
                           turbine_data.select("wind_speed").collect(streaming=True).to_numpy()[:, 0], normed=True, opening=0.8, edgecolor='white')
                    ax.set_legend()
                    plt.title(f'Wind Rose for Turbine {turbine_id}')
                    plt.show()

    def plot_temperature_distribution(self, df) -> None:
        """_summary_

        """
        temp_columns = [
            'generator_bearing_de_temp',
            'generator_bearing_nde_temp',
            'generator_inlet_temp',
            'generator_stator_temp_1',
            'generator_stator_temp_2',
            'nacelle_temperature',
            'ambient_temperature'
        ]
        
        _, ax = plt.subplots(1, 1, figsize=(15, 10))
        for col in temp_columns:
            sns.histplot(df[col], bins=20, kde=True, label=col)
        
        ax.set(title='Temperature Distributions', xlabel="Temperature", ylabel="Frequency")
        plt.legend()
        plt.show()

    def plot_correlation(self, df, features) -> None:
        """_summary_
        """
        _, ax = plt.subplots(1, 1, figsize=(12, 10))
        sns.heatmap(df.select(features).collect(streaming=True).to_pandas().corr(), 
                    annot=True, cmap='coolwarm', linewidths=0.5,  vmin=-1, vmax=1, center=0, ax=ax,
                    xticklabels=features, yticklabels=features)
        plt.title('Feature Correlation Matrix')
        plt.tight_layout()
        plt.show()

    def plot_boxplot_wind_speed_direction(self, df, turbine_ids: list[str]) -> None:
        """Plot boxplots of wind speed and direction by hour for specified turbines."""
        valid_turbines = self._get_valid_turbine_ids(df, turbine_ids=turbine_ids)
        
        if len(valid_turbines) == 0:
            return

        for turbine_id in valid_turbines:
            # Select and cast data types in Polars
            turbine_data = df.select([
                pl.col("time").cast(pl.Datetime),
                pl.col(f"wind_speed_{turbine_id}").cast(pl.Float64),
                pl.col(f"wind_direction_{turbine_id}").cast(pl.Float64)
            ])\
            .filter(
                pl.any_horizontal([
                    pl.col(f"wind_speed_{turbine_id}").is_not_null(),
                    pl.col(f"wind_direction_{turbine_id}").is_not_null()
                ])
            )\
            .with_columns(
                pl.col("time").dt.hour().alias("hour").cast(pl.Int32)
            )\
            .collect(streaming=True)\
            .to_pandas()
            
            turbine_data['hour'] = turbine_data['hour'].astype('int32')
            turbine_data[f"wind_speed_{turbine_id}"] = turbine_data[f"wind_speed_{turbine_id}"].astype('float64')
            turbine_data[f"wind_direction_{turbine_id}"] = turbine_data[f"wind_direction_{turbine_id}"].astype('float64')
            
            # Create plots
            fig, ax = plt.subplots(2, 1, figsize=(12, 6))
            sns.boxplot(data=turbine_data, x='hour', y=f"wind_speed_{turbine_id}", ax=ax[0])
            sns.boxplot(data=turbine_data, x='hour', y=f"wind_direction_{turbine_id}", ax=ax[1])
            ax[0].set_title(f'Wind Speed Distribution by Hour for Turbine {turbine_id}')
            ax[1].set_title(f'Wind Direction Distribution by Hour for Turbine {turbine_id}')
            ax[0].set_xlabel("")
            ax[1].set_xlabel("Hour of Day")
            ax[0].set_ylabel("Wind Speed (m/s)")
            ax[1].set_ylabel("Wind Direction ($^\\circ$)")
            fig.tight_layout()
            plt.show()

    def plot_wind_speed_weibull(self, df, turbine_ids: list[str]) -> None:
        """_summary_

        Args:
            df (_type_): _description_
            turbine_ids (list[str]): _description_
        """
        if turbine_ids == "all":
            # Extract wind speed data
            wind_speeds = df.select(cs.contains("wind_speed"))\
                        .collect(streaming=True).to_numpy().flatten()
            wind_speeds = wind_speeds[np.isfinite(wind_speeds)]  # Remove non-finite values
            
            if len(wind_speeds) == 0:
                print("No valid wind speed data found after filtering")
                return

            # Fit Weibull distribution
            shape, loc, scale = stats.weibull_min.fit(wind_speeds, floc=0)

            # Create a range of wind speeds for the fitted distribution
            x = np.linspace(0, wind_speeds.max(), 100)
            y = stats.weibull_min.pdf(x, shape, loc, scale)

            # Plot
            plt.figure(figsize=(12, 6))
            sns.histplot(wind_speeds, stat='density', kde=True, color='skyblue', label='Observed')
            plt.plot(x, y, 'r-', lw=2, label=f'Weibull (k={shape:.2f}, λ={scale:.2f})')
            
            plt.title('Wind Speed Distribution with Fitted Weibull', fontsize=16)
            plt.xlabel('Wind Speed (m/s)', fontsize=12)
            plt.ylabel('Density', fontsize=12)
            plt.legend(fontsize=10)
            plt.grid(True, alpha=0.3)
            sns.despine()
            plt.show()

            print(f"Weibull shape parameter (k): {shape:.2f}")
            print(f"Weibull scale parameter (λ): {scale:.2f}")
        else:
            valid_turbines = self._get_valid_turbine_ids(df, turbine_ids=turbine_ids)
            
            if len(valid_turbines) == 0:
                return
            
            for turbine_id in valid_turbines:

                # Extract wind speed data
                wind_speeds = df.select(f"wind_speed_{turbine_id}")\
                    .filter(pl.col(f"wind_speed_{turbine_id}").is_not_null())\
                    .collect(streaming=True).to_numpy().flatten()
                wind_speeds = wind_speeds[np.isfinite(wind_speeds)]  # Remove non-finite values
                
                if len(wind_speeds) == 0:
                    print(f"No valid wind speed data found for turbine {turbine_id}")
                    continue

                # Fit Weibull distribution
                shape, loc, scale = stats.weibull_min.fit(wind_speeds, floc=0)

                # Create a range of wind speeds for the fitted distribution
                x = np.linspace(0, wind_speeds.max(), 100)
                y = stats.weibull_min.pdf(x, shape, loc, scale)

                # Plot
                plt.figure(figsize=(12, 6))
                sns.histplot(wind_speeds, stat='density', kde=True, color='skyblue', label='Observed')
                plt.plot(x, y, 'r-', lw=2, label=f'Weibull (k={shape:.2f}, λ={scale:.2f})')
                
                plt.title(f'Wind Speed Distribution with Fitted Weibull - Turbine {turbine_id}', fontsize=16)
                plt.xlabel('Wind Speed (m/s)', fontsize=12)
                plt.ylabel('Density', fontsize=12)
                plt.legend(fontsize=10)
                plt.grid(True, alpha=0.3)
                sns.despine()
                plt.show()

                print(f"Weibull shape parameter (k): {shape:.2f}")
                print(f"Weibull scale parameter (λ): {scale:.2f}")

    def plot_wind_farm(self, wind_directions:list[float]=None, wind_speeds:list[float]|None=None, turbulence_intensities:list[float]|None=None) -> None:
        """_summary_

        Returns:
            _type_: _description_
        """
        if wind_directions is None:
            wind_directions = [190.0]
            
        if wind_speeds is None:
            wind_speeds = [10.0]

        if turbulence_intensities is None:
            turbulence_intensities = [0.08]

        # Ensure the paths are absolute
        
        # Initialize the FLORIS modelw
        try:
            fmodel = FlorisModel(self.farm_input_filepath)
        except FileNotFoundError:
            raise FileNotFoundError(f"Farm input file not found: {self.farm_input_filepath}")
        
        # Load the turbine data
        # try:
        #     fmodel.set_turbine_type(self.turbine_input_filepath)
        # except FileNotFoundError:
        #     print(f"Turbine file not found: {self.turbine_input_filepath}")
        #     print("Using default turbine type.")
        
        # Set initial wind conditions
        fmodel.set(turbine_library_path=os.path.dirname(self.turbine_input_filepath),
                   wind_directions=wind_directions, wind_speeds=wind_speeds, turbulence_intensities=turbulence_intensities)
        
        # Create the plot
        _, ax = plt.subplots(figsize=(15, 15))
        
        # Plot the turbine layout
        layoutviz.plot_turbine_points(fmodel, ax=ax)
        
        # Add turbine labels
        turbine_names = [f"T{i+1}" for i in range(fmodel.n_turbines)]
        layoutviz.plot_turbine_labels(
            fmodel, ax=ax, turbine_names=turbine_names, show_bbox=True, bbox_dict={"facecolor": "white", "alpha": 0.5}
        )
        
        # Calculate and visualize the flow field
        horizontal_plane = fmodel.calculate_horizontal_plane(height=80.0) # TODO get hubheight from turbine type
        visualize_cut_plane(horizontal_plane, ax=ax, min_speed=4, max_speed=10, color_bar=True)
        
        # Plot turbine rotors
        layoutviz.plot_turbine_rotors(fmodel, ax=ax)

        ax.set_xlim((fmodel.core.farm.layout_x.min(), fmodel.core.farm.layout_x.max()))
        ax.set_ylim((fmodel.core.farm.layout_y.min(), fmodel.core.farm.layout_y.max()))
        
        # Set plot title and labels
        plt.title('Wind Farm Layout', fontsize=16)
        plt.xlabel('X coordinate (m)', fontsize=12)
        plt.ylabel('Y coordinate (m)', fontsize=12)
        
        # Adjust layout and display the plot
        plt.tight_layout()
        plt.show()
        
        return fmodel

    @staticmethod
    def plot_filtered_vs_unfiltered(df, mask_func, features, feature_types, feature_labels):
        import matplotlib.pyplot as plt
        import seaborn as sns
        sns.set(style="whitegrid")

        _, ax = plt.subplots(len(feature_types), 1, sharex=True)
        if not isinstance(ax, np.ndarray):
            ax = [ax]

        for feature in features:
            tid = feature.split("_")[-1]
            mask_array = mask_func(tid)
            if mask_array is None:
                continue

            for ft, feature_type in enumerate(feature_types):
                if feature_type in feature:
                    ax_idx = ft
                    ax[ax_idx].set_title(feature_labels[ft])
                    break

            # Plot all measurements
            y_all = df.select(feature).collect(streaming=True).to_numpy().flatten()
            ax[ax_idx].scatter(x=[tid] * len(y_all), y=y_all, color="blue", label="All Measurements")

            # Plot filtered measurements
            y_filtered = df.filter(mask_array).select(feature).collect(streaming=True).to_numpy().flatten()
            ax[ax_idx].scatter(x=[tid] * len(y_filtered), y=y_filtered, color="red", label="Filtered Measurements")

        ax[-1].set_xlabel("Turbine ID")
        # Avoid duplicate labels
        handles, labels = ax[-1].get_legend_handles_labels()
        by_label = dict(zip(labels, handles))
        ax[-1].legend(by_label.values(), by_label.keys())
        plt.show()

    @staticmethod
    def print_pc_unfiltered_vals(df, features, mask_func):
        out = []
        for feature in features:
            tid = feature.split("_")[-1]
            mask_array = mask_func(tid)
            if mask_array is None:
                logging.info(f"Mask error for turbine {tid}: mask is None")
                continue
            try:
                pc_unfiltered_vals = 100 * (
                    df.filter(mask_array)
                    .select(pl.len())
                    .collect(streaming=True)
                    .item()
                    / df.select(pl.len()).collect(streaming=True).item()
                )
                print(f"Feature {feature} has {pc_unfiltered_vals:.2f}% unfiltered values.")
                out.append((feature, pc_unfiltered_vals))
            except Exception as e:
                logging.error(f"Error processing feature {feature}: {str(e)}")
        return out

    def get_features(self, df, feature_types, turbine_ids="all"):
        """Get feature columns based on mapping and turbine ID."""
        data_format = self.detect_data_format(df)
        if feature_types is not None and not isinstance(feature_types, list):
            feature_types = [feature_types]
        
        cols = df.collect_schema().names()
        if data_format == 'wide':
            matching_cols = []
            for feature_type in feature_types:
                # Get the possible feature names from mapping
                mapped_features = self.feature_mapping.get(feature_type, [feature_type])
                
                if turbine_ids == "all":
                    new_cols = [col for col in cols if any(feat in col for feat in mapped_features)]
                elif isinstance(turbine_ids, str):
                    new_cols = [col for col in cols if any((feat in col and turbine_ids in col) or (feat == col) 
                                                         for feat in mapped_features)]
                else:
                    new_cols = [col for col in cols if any((feat in col and tid in col) or (feat == col) 
                                                         for feat in mapped_features for tid in turbine_ids)]
                matching_cols.extend(new_cols)
            
            return sorted(matching_cols)
        else:  # long format
            return sorted([col for col in cols if col in feature_types])

    def collect_data(self, df, feature_types=None, turbine_ids="all", mask=None, to_pandas=True):
        data_format = self.detect_data_format(df)
        if feature_types is not None and not isinstance(feature_types, list):
            feature_types = [feature_types]

        if data_format == 'wide':
            if feature_types is not None:
                df = df.select([pl.col(feat) for feat in self.get_features(df, feature_types, turbine_ids)])
        else:  # long format
            if feature_types is not None:
                df = df.filter(pl.col('feature_name').is_in(feature_types))
            if turbine_ids != "all":
                df = df.filter(pl.col('turbine_id').is_in(turbine_ids))

        if mask is not None:
            df = df.filter(mask)

        if to_pandas:
            return df.collect(streaming=True).to_pandas()
        else:
            return df.collect(streaming=True)

    @staticmethod
    def unpivot_dataframe(df, feature_types, data_format="wide"):
        if data_format == 'wide':
            # Unpivot wide format to long format
            if "continuity_group" in df.collect_schema().names():
                return pl.concat([
                  df.select(pl.col("time"), pl.col("continuity_group"), cs.starts_with(feature_type))\
                  .unpivot(index=["time", "continuity_group"], variable_name="feature", value_name=feature_type)\
                  .with_columns(pl.col("feature").str.extract(r"(wt\d+)").alias("turbine_id"))\
                  .drop("feature") for feature_type in ["wind_speed", "wind_direction", "turbine_status", "power_output", "nacelle_direction"]], how="align")\
                  .group_by("turbine_id", "time").agg(cs.numeric().drop_nulls().first()).sort("turbine_id", "time")
            else:
                return pl.concat([
                    df.select(pl.col("time"), cs.starts_with(feature_type))\
                    .melt(id_vars=["time"], variable_name="feature", value_name=feature_type)\
                    .with_columns(pl.col("feature").str.extract(r"(wt\d+)").alias("turbine_id"))\
                    .drop("feature") for feature_type in feature_types], how="align")\
                    .group_by("turbine_id", "time").agg(cs.numeric().drop_nulls().first()).sort("turbine_id", "time")
        else:
            # Data is already in long format
            return df

    @staticmethod
    def pivot_dataframe(df, data_format="long"):
        # data_format = self.detect_data_format(df)
        if data_format == 'long':
            # Pivot long format to wide format
            if "continuity_group" in df.collect_schema().names():
              return df.collect(streaming=True).pivot(on="turbine_id", index=["time", "continuity_group"]).lazy()
            else:
              return df.collect(streaming=True).pivot(on="turbine_id", index="time").lazy()
        else:
            # Data is already in wide format
            return df
    
    #INFO: @Juan 10/18/24 Adapted and incorporated plotting method for yaw and power time series from old defunct data_reader.py
    def plot_yaw_power_ts(self, df, turbine_ids, save_path=None, include_yaw=True, include_power=True, controller_dt=None):
        df = df.collect(streaming=True).to_pandas()
        colors = sns.color_palette(palette='Paired')

        turbine_wind_direction_cols = self.get_features(df, "wind_direction", turbine_ids)
        turbine_power_cols = self.get_features(df, "power_output", turbine_ids)
        yaw_angle_cols = self.get_features(df, "nacelle_direction", turbine_ids)

        for seed in sorted(np.unique(df["WindSeed"])):
            fig, ax = plt.subplots(int(include_yaw + include_power), 1, sharex=True, figsize=(15.12, 7.98))
            ax = np.atleast_1d(ax)

            seed_df = df.loc[df["WindSeed"] == seed].sort_values(by="time")
            
            if include_yaw:
                ax_idx = 0
                ax[ax_idx].plot(seed_df["time"], seed_df["FreestreamWindDir"], label="Freestream wind dir.", color="black")
                ax[ax_idx].plot(seed_df["time"], seed_df["FilteredFreestreamWindDir"], label="Filtered freestream wind dir.", color="black", linestyle="--")
                
            for t, (wind_dir_col, power_col, yaw_col, color) in enumerate(zip(turbine_wind_direction_cols, turbine_power_cols, yaw_angle_cols, cycle(colors))):
                if include_yaw:
                    ax_idx = 0
                    ax[ax_idx].plot(seed_df["time"], seed_df[yaw_col], color=color, label=f"T{t+1} yaw setpoint", linestyle=":")
                    
                    if controller_dt is not None:
                        [ax[ax_idx].axvline(x=_x, linestyle=(0, (1, 10)), linewidth=0.5) for _x in np.arange(0, seed_df["time"].iloc[-1], controller_dt)]

                if include_power:
                    next_ax_idx = (1 if include_yaw else 0)
                    if t == 0:
                        ax[next_ax_idx].fill_between(seed_df["time"], seed_df[power_col] / 1e3, color=color, label=f"T{t+1} power")
                    else:
                        ax[next_ax_idx].fill_between(seed_df["time"], seed_df[turbine_power_cols[:t+1]].sum(axis=1) / 1e3, 
                                        seed_df[turbine_power_cols[:t]].sum(axis=1)  / 1e3,
                            color=color, label=f"T{t+1} power")
            
            if include_power:
                next_ax_idx = (1 if include_yaw else 0)
                ax[next_ax_idx].plot(seed_df["time"], seed_df[turbine_power_cols].sum(axis=1) / 1e3, color="black", label="Farm power")
        
            if include_yaw:
                ax_idx = 0
                ax[ax_idx].set(title="Wind Direction / Yaw Angle [$^\\circ$]", xlim=(0, int((seed_df["time"].max() + seed_df["time"].diff().iloc[1]) // 1)), ylim=(245, 295))
                ax[ax_idx].legend(ncols=2, loc="lower right")
                if not include_power:
                    ax[ax_idx].set(xlabel="Time [s]", title="Turbine Powers [MW]")
            
            if include_power:
                next_ax_idx = (1 if include_yaw else 0)
                ax[next_ax_idx].set(xlabel="Time [s]", title="Turbine Powers [MW]", ylim=(0, None))
                ax[next_ax_idx].legend(ncols=2, loc="lower right")

            fig.suptitle(f"Yaw and Power Time Series for Seed {seed}")
            
            if save_path:
                fig.savefig(save_path.replace(".png", f"_seed{seed}.png"))
            else:
                plt.show()

        return fig, ax

    #INFO: @Juan 10/02/24 Added method to calculate wind direction
    @staticmethod
    def calculate_wind_direction(u: np.ndarray, v: np.ndarray) -> np.ndarray:
        return np.mod(180 + np.rad2deg(np.arctan2(u, v)), 360)
    
    #INFO: @Juan 10/02/24 Added method to calculate mutual information for chunks of data
    @staticmethod
    def calculate_mi_for_chunk(args: tuple) -> tuple:
        X, y, y_direction, chunk = args
        chunk_size = len(chunk)
        mi_scores_u = np.zeros(X.shape[2])
        mi_scores_v = np.zeros(X.shape[2])
        mi_scores_dir = np.zeros(X.shape[2])
        
        # Preallocate arrays for chunks
        X_chunk = np.empty((X.shape[0], chunk_size, X.shape[2]))
        y_u_chunk = np.empty((y.shape[0], chunk_size))
        y_v_chunk = np.empty((y.shape[0], chunk_size))
        y_dir_chunk = np.empty((y.shape[0], chunk_size))
        
        for idx, (i, j) in enumerate(chunk):
            X_chunk[:, idx, :] = X[:, i, :]
            y_u_chunk[:, idx] = y[:, j, 0]
            y_v_chunk[:, idx] = y[:, j, 1]
            y_dir_chunk[:, idx] = y_direction[:, j]
            
        # Flatten the chunks for mutual_info_regression
        X_chunk_flat = X_chunk.reshape(-1, X.shape[2])
        y_u_chunk_flat = y_u_chunk.flatten()
        y_v_chunk_flat = y_v_chunk.flatten()
        y_dir_chunk_flat = y_dir_chunk.flatten()
        
        # Calculate mutual information
        mi_scores_u += np.sum(mutual_info_regression(X_chunk_flat, y_u_chunk_flat).reshape(chunk_size, -1), axis=0)
        mi_scores_v += np.sum(mutual_info_regression(X_chunk_flat, y_v_chunk_flat).reshape(chunk_size, -1), axis=0)
        mi_scores_dir += np.sum(mutual_info_regression(X_chunk_flat, y_dir_chunk_flat).reshape(chunk_size, -1), axis=0)
        
        return mi_scores_u, mi_scores_v, mi_scores_dir

    #INFO: @Juan 10/02/24 Added method to calculate MI scores
    def calculate_and_display_mutual_info_scores(self, X: np.ndarray, y: np.ndarray, features: list[str], sequence_length: int, prediction_horizon: int) -> None:
        start_time = time.time()
        
        # Calculate wind direction for the entire prediction horizon
        y_direction = self.calculate_wind_direction(y[:, :, 0], y[:, :, 1])
        
        # Create chunks of work
        # BUG: @Juan Make sure that numpy array works with this, otherwise revert to list of tuples
        chunks = np.array([(i, j) for i in range(sequence_length) for j in range(prediction_horizon)])
        chunk_size = min(1000, len(chunks) // (MPI.COMM_WORLD.Get_size() * 2)) #NOTE: @Juan 10/02/24 Added MPI
        chunks = [chunks[i:i + chunk_size] for i in range(0, len(chunks), chunk_size)]
        
        # INFO: @Juan 10/02/24 Use MPI for parallel processing
        comm = MPI.COMM_WORLD
        
        # Use multiprocessing Pool with tqdm progress bar
        with MPICommExecutor(comm, root=0) as executor:
            if executor is not None:  # This is true for the root process
                args_list = [(X, y, y_direction, chunk) for chunk in chunks]
                results = list(tqdm(executor.map(self.calculate_mi_for_chunk, args_list), 
                                    total=len(chunks), desc="Calculating MI scores"))
                
                # Aggregate results
                mi_scores_u = np.sum([result[0] for result in results], axis=0)
                mi_scores_v = np.sum([result[1] for result in results], axis=0)
                mi_scores_dir = np.sum([result[2] for result in results], axis=0)
                
                total_steps = sequence_length * prediction_horizon
                mi_scores_u /= total_steps
                mi_scores_v /= total_steps
                mi_scores_dir /= total_steps
                
                mi_df = pl.LazyFrame({
                    'Feature': features,
                    'MI Score (u)': mi_scores_u,
                    'MI Score (v)': mi_scores_v,
                    'MI Score (direction)': mi_scores_dir,
                    'MI Score (avg)': (mi_scores_u + mi_scores_v + mi_scores_dir) / 3
                }).sort('MI Score (avg)', descending=True)
                
                logging.info(f"\nMutual Information calculation completed in {time.time() - start_time:.2f} seconds")
                logging.info("\nMutual Information Scores (sorted by average importance):")
                logging.info(mi_df)
                
                self._plot_mi_scores(mi_df)
            else:
                # Non-root processes will enter here and participate in the computation
                pass #NOTE: @Juan 10/02/24 Added separated static method to plot MI scores
    
    @staticmethod
    def _plot_mi_scores(mi_df: pl.LazyFrame) -> None:
        """Plot mutual information scores."""
        plt.figure(figsize=(12, 6))
        plt.bar(mi_df['Feature'], mi_df['MI Score (avg)'])
        plt.xticks(rotation=90)
        plt.title('Average Mutual Information Scores for Each Feature')
        plt.tight_layout()
        plt.savefig('./preprocessing/outputs/mi_scores_avg.png')
        plt.close()
        
        plt.figure(figsize=(12, 6))
        plt.bar(mi_df['Feature'], mi_df['MI Score (u)'], alpha=0.3, label='u component')
        plt.bar(mi_df['Feature'], mi_df['MI Score (v)'], alpha=0.3, label='v component')
        plt.bar(mi_df['Feature'], mi_df['MI Score (direction)'], alpha=0.3, label='direction')
        plt.xticks(rotation=90)
        plt.title('Mutual Information Scores for Each Feature (u, v, and direction)')
        plt.legend()
        plt.tight_layout()
        plt.savefig('./preprocessing/outputs/mi_scores_uvdir.png')
        plt.close()

    #INFO: @Juan 10/02/24 Added method to calculate and display mutual information scores for the target turbine
    #NOTE: Future work: Accept more than one turbine ID as input, Accept feature_names as input
    def calculate_mi_scores(self, target_turbine: str, X: np.ndarray, y: np.ndarray, features: int, sequence_length: int, prediction_horizon: int) -> None:
        self._validate_input_data(X=X, y=y, features=features, sequence_length=sequence_length, prediction_horizon=prediction_horizon)
        # Remove the target turbine data in Y from the feature set X
        # 1. Create bool mask to filter out (~) data of target turbine. This works for both u and v components
        feature_mask = ~np.char.startswith(features, f'TurbineWindMag_{target_turbine}_')
        
        # 2. Apply the mask to filter X and feature_names
        X_filtered = X[:, :, feature_mask]
        feature_names_filtered = np.array(features)[feature_mask]
        
        # 3. Calculate and display mutual information scores
        logging.info(f"Calculating Mutual Information scores for target turbine: {target_turbine}")
        self.calculate_and_display_mutual_info_scores(X_filtered, y, feature_names_filtered, sequence_length, prediction_horizon)
        <|MERGE_RESOLUTION|>--- conflicted
+++ resolved
@@ -50,17 +50,13 @@
         }
         
     # INFO: @Juan 10/18/24 Added method to detect data format automatically (wide or long)
-<<<<<<< HEAD
     def detect_data_format(self, df: pl.LazyFrame) -> str:
-        columns = df.collect_schema().names()
-        return 'long' if 'turbine_id' in columns else 'wide'
-=======
-    def detect_data_format(self, df):
         if self.data_format == 'auto':
-            # Check if 'turbine_id' is a column (long format) or not (wide format)
-            return 'long' if 'turbine_id' in df.collect_schema().names() else 'wide'
+            # Get schema without materializing the data
+            schema = df.schema
+            column_names = schema.keys()
+            return 'long' if 'turbine_id' in column_names else 'wide'
         return self.data_format
->>>>>>> 71728991
 
     def _get_valid_turbine_ids(self, df, turbine_ids: list[str]) -> list[str]:
         if isinstance(turbine_ids, str):
