### This file contains class and methods to: 
### - compute statistical summary of the data, 
### - plot the data distributions: power curve distribution, v vs u distribution, yaw angle distribution
import os
import seaborn as sns
import matplotlib.pyplot as plt
# from matplotlib.patches import Arrow
from windrose import WindroseAxes
import numpy as np
from floris import FlorisModel
from floris.flow_visualization import visualize_cut_plane
import floris.layout_visualization as layoutviz
import scipy.stats as stats
import polars as pl
#INFO: @Juan 10/02/24
from mpi4py import MPI
from mpi4py.futures import MPICommExecutor
from sklearn.feature_selection import mutual_info_regression
from tqdm.auto import tqdm
import time
import logging
import os

#INFO: TO use MPI, need to run the script with the following command:
# mpiexec -n <number_of_processes> python your_script.py

class DataInspector:
    """_summary_
    - compute statistical summary of the data,
    - plot the data distributions: 
    -   power curve distribution, 
    -   v vs u distribution, 
    -   yaw angle distribution 
    """
<<<<<<< HEAD
    #INFO: @Juan 10/02/24 Added extra parameters to constructor
    def __init__(self, df: pl.DataFrame, X: np.ndarray, y: np.ndarray, 
                 feature_names: list[str], sequence_length: int, prediction_horizon: int,
                 turbine_input_filepath: str, farm_input_filepath: str):
        self._validate_input_data(df, X, y, feature_names, sequence_length, prediction_horizon, turbine_input_filepath, farm_input_filepath)
        self.df = df
        self.X = X
        self.y = y
        self.feature_names = feature_names
        self.sequence_length = sequence_length
        self.prediction_horizon = prediction_horizon
        self.turbine_input_filepath = turbine_input_filepath
        self.farm_input_filepath = farm_input_filepath

    #INFO: @Juan 10/02/24 Added method to validate input data
    def _validate_input_data(self, df, X, y, feature_names, sequence_length, prediction_horizon,
                             turbine_input_filepath, farm_input_filepath):
        if not isinstance(df, pl.DataFrame):
            raise TypeError("df must be a polars DataFrame")
        if not isinstance(X, np.ndarray) or not isinstance(y, np.ndarray):
            raise TypeError("X and y must be numpy arrays")
        if not isinstance(feature_names, list) or not all(isinstance(f, str) for f in feature_names):
            raise TypeError("feature_names must be a list of strings")
        if not isinstance(turbine_input_filepath, str) or not isinstance(farm_input_filepath, str):
            raise TypeError("turbine_input_filepath and farm_input_filepath must be strings")
        if X.shape[2] != len(feature_names):
            raise ValueError("Number of features in X does not match length of feature_names")
        if y.shape[1] != prediction_horizon:
            raise ValueError("Second dimension of y does not match prediction_horizon")
        if not os.path.exists(turbine_input_filepath):
            raise FileNotFoundError(f"Turbine input file not found: {turbine_input_filepath}")
        if not os.path.exists(farm_input_filepath):
            raise FileNotFoundError(f"Farm input file not found: {farm_input_filepath}")
        
    def plot_time_series(self, turbine_ids: list[str]) -> None:
=======
    def __init__(self, turbine_input_filepath: str, farm_input_filepath: str):
        self.turbine_input_filepath = turbine_input_filepath
        self.farm_input_filepath = farm_input_filepath

    def _get_valid_turbine_ids(self, df, turbine_ids: list[str]) -> list[str]:
>>>>>>> 1c34074c
        if isinstance(turbine_ids, str):
            turbine_ids = [turbine_ids]  # Convert single ID to list
        
        available_turbines = df['turbine_id'].unique()
        valid_turbines = [tid for tid in turbine_ids if tid in available_turbines]
        
        if not valid_turbines:
<<<<<<< HEAD
            raise ValueError(f"No valid turbine IDs. Available turbine IDs: {available_turbines}")
=======
            print(f"Error: No valid turbine IDs")
            print("Available turbine IDs:", available_turbines)
            return []
        
        return valid_turbines

    def plot_time_series(self, df, turbine_ids: list[str]) -> None:
        """_summary_

        Args:
            turbine_ids (list[str]): _description_
        """
        valid_turbines = self._get_valid_turbine_ids(df, turbine_ids=turbine_ids)
        
        if not valid_turbines:
            return
>>>>>>> 1c34074c
        
        sns.set_style("whitegrid")
        sns.set_palette("deep")

        fig, (ax1, ax2, ax3) = plt.subplots(3, 1, figsize=(12, 10), sharex=True)
        
        for turbine_id in valid_turbines:
<<<<<<< HEAD
            # turbine_data = self.df.loc[turbine_id]
            # BUG: Should be using .to_pandas() here???
            turbine_data = self.df.filter(pl.col("turbine_id") == turbine_id).drop_nulls().to_pandas()
=======
            # turbine_data = df.loc[turbine_id]
            # turbine_data = df.filter(pl.col("turbine_id") == turbine_id).drop_nulls().to_pandas()
            turbine_data = df.select(["time", "wind_speed", "wind_direction", "power_output", "turbine_id"]).filter(pl.col("turbine_id") == turbine_id)
>>>>>>> 1c34074c
            # plt.plot(turbine_data["time"], turbine_data["wind_speed"])
            sns.lineplot(data=turbine_data.filter(pl.col("wind_speed").is_not_nan()).to_pandas(),
                         x='time', y='wind_speed', ax=ax1, label=f'{turbine_id} Wind Speed')
            sns.lineplot(data=turbine_data.filter(pl.col("wind_direction").is_not_nan()).to_pandas(),
                         x='time', y='wind_direction', ax=ax2, label=f'{turbine_id} Wind Direction')
            sns.lineplot(data=turbine_data.filter(pl.col("power_output").is_not_nan()).to_pandas(),
                         x='time', y='power_output', ax=ax3, label=f'{turbine_id} Power Output')
        
        ax1.set_ylabel('Wind Speed (m/s)')
        ax2.set_ylabel('Wind Direction (kW)')
        ax3.set_ylabel('Power Output (kW)')
        ax2.set_xlabel('Time')
        
        ax1.set_title('Wind Speed vs. Time', fontsize=14)
        ax2.set_title('Wind Direction vs. Time', fontsize=14)
        ax2.set_title('Power Output vs. Time', fontsize=14)
        
        fig.suptitle(f'Wind Speed, Wind Direction, and Power Output for Turbines: {", ".join(valid_turbines)}', fontsize=16)
        
        ax1.legend(loc='upper left', bbox_to_anchor=(1, 1))
        ax2.legend(loc='upper left', bbox_to_anchor=(1, 1))
        ax3.legend(loc='upper left', bbox_to_anchor=(1, 1))
        
        plt.tight_layout()
        plt.show()

<<<<<<< HEAD
    def plot_scatter_wind_speed_power(self, turbine_ids: list[str]) -> None: #NOTE: @Juan 10/02/24 Improved plotting of scatter plot
=======
    def plot_wind_speed_power(self, df, turbine_ids: list[str]) -> None:
>>>>>>> 1c34074c
        """_summary_

        """
        valid_turbines = self._get_valid_turbine_ids(df, turbine_ids=turbine_ids)
        
        if not valid_turbines:
<<<<<<< HEAD
            logging.error(f"No valid turbine IDs. Available turbine IDs: {available_turbines}")
=======
>>>>>>> 1c34074c
            return
        
        # _, ax = plt.subplots(1, 1, figsize=(12, 6))
        plt.figure(figsize=(12, 6))

        for turbine_id in valid_turbines:
<<<<<<< HEAD
            # turbine_data = self.df.loc[turbine_id]
            turbine_data = self.df.filter(pl.col("turbine_id") == turbine_id).drop_nulls().to_pandas()
            sns.scatterplot(data=turbine_data, x='wind_speed', y='power_output', label=turbine_id, alpha=0.5)

        plt.xlabel('Wind Speed [m/s]')
        plt.ylabel('Power Output [kW]')
        plt.title('Scatter Plot of Wind Speed vs Power Output')
        plt.legend(title='Turbine ID', loc='upper left', bbox_to_anchor=(1, 1))
        plt.grid(True, alpha=0.3)
        sns.despine()
        plt.tight_layout()
=======
            # turbine_data = df.loc[turbine_id]
            # turbine_data = df.filter(pl.col("turbine_id") == turbine_id).filter(~pl.all_horizontal(pl.col("wind_speed").is_null(), pl.col("power_output").is_null())).to_pandas()
            turbine_data = df.select(["wind_speed", "power_output", "turbine_id"])\
                .filter(pl.col("turbine_id") == turbine_id, 
                        pl.all_horizontal(pl.col("wind_speed", "power_output").is_not_nan())).to_pandas()
            sns.scatterplot(data=turbine_data, ax=ax, x='wind_speed', y='power_output')

        ax.set_xlabel('Wind Speed')
        ax.set_ylabel('Power Output')
        ax.set_title('Scatter Plot of Wind Speed vs Power Output')
>>>>>>> 1c34074c
        plt.show()

    def plot_wind_rose(self, df, turbine_ids: list[str] | str) -> None:
        """_summary_

        Args:
            wind_direction (float): _description_
            wind_speed (float): _description_
        """
        if turbine_ids == "all":
            plt.figure(figsize=(10, 10))
            ax = WindroseAxes.from_ax()
            wind_direction = df["wind_direction"]
            wind_speed = df["wind_speed"]
            ax.bar(wind_direction, wind_speed, normed=True, opening=0.8, edgecolor='white')
            ax.set_legend()
            plt.title('Wind Rose for all Turbines')
            plt.show()
        else:
            valid_turbines = self._get_valid_turbine_ids(df, turbine_ids=turbine_ids)
        
            if not valid_turbines:
                return 

            for turbine_id in valid_turbines:
                turbine_data = df.select(["turbine_id", "wind_speed", "wind_direction"])\
                    .filter(pl.col("turbine_id") == turbine_id,
                            pl.all_horizontal(pl.col("wind_speed", "wind_direction").is_not_nan())).to_pandas()
                plt.figure(figsize=(10, 10))
                ax = WindroseAxes.from_ax()
                wind_direction = turbine_data["wind_direction"]
                wind_speed = turbine_data["wind_speed"]
                ax.bar(wind_direction, wind_speed, normed=True, opening=0.8, edgecolor='white')
                ax.set_legend()
                plt.title(f'Wind Rose for Turbine {turbine_id}')
                plt.show()


    def plot_temperature_distribution(self, df) -> None:
        """_summary_

        """
        temp_columns = [
            'generator_bearing_de_temp',
            'generator_bearing_nde_temp',
            'generator_inlet_temp',
            'generator_stator_temp_1',
            'generator_stator_temp_2',
            'nacelle_temperature',
            'ambient_temperature'
        ]
        
        _, ax = plt.subplots(1, 1, figsize=(15, 10))
        for col in temp_columns:
            sns.histplot(df[col], bins=20, kde=True, label=col)
        
        ax.set(title='Temperature Distributions', xlabel="Temperature", ylabel="Frequency")
        plt.legend()
        plt.show()

<<<<<<< HEAD
    def plot_heatmap_correlation(self) -> None: #NOTE: @Juan 10/02/24 Improved plotting of heatmap
        """_summary_
        """
        corr_matrix = self.df.select(self.feature_names).corr()
        plt.figure(figsize=(12, 10))
        sns.heatmap(corr_matrix, annot=True, cmap='coolwarm', linewidths=0.5)
        plt.title('Feature Correlation Heatmap')
        plt.tight_layout()
=======
    def plot_correlation(self, df, features) -> None:
        """_summary_
        """
        _, ax = plt.subplots(1, 1, figsize=(12, 6))
        sns.heatmap(df.select(features).corr(), annot=True, cmap='coolwarm', vmin=-1, vmax=1, center=0, ax=ax,
                    xticklabels=features, yticklabels=features)
        ax.set(title='Heatmap of Correlation Matrix')
>>>>>>> 1c34074c
        plt.show()

    def plot_boxplot_wind_speed_direction(self, df, turbine_ids: list[str]) -> None:
        """_summary_

        Args:
            turbine_id (str): _description_
        """
        valid_turbines = self._get_valid_turbine_ids(df, turbine_ids=turbine_ids)
        
        if not valid_turbines:
            return
        
        cols = ["hour", "wind_speed", "wind_direction", "turbine_id"] if "hour" in df.columns else ["time", "wind_speed", "wind_direction", "turbine_id"]

<<<<<<< HEAD
    def plot_wind_speed_weibull(self) -> None: #NOTE: @Juan 10/02/24
=======
        for turbine_id in valid_turbines:
            # Select data for the specified turbine
            # turbine_data = df.loc[turbine_id]
            
            turbine_data = df.select(cols)\
                .filter(pl.col("turbine_id") == turbine_id, pl.any_horizontal(pl.col("wind_speed", "wind_direction").is_not_nan()))\
                    .to_pandas()
            
            if "hour" not in turbine_data.columns:
                # Extract hour from the time index
                # turbine_data = turbine_data.reset_index()
                # turbine_data = turbine_data.with_columns((pl.col('time').dt.hour).alias("hour"))
                turbine_data["hour"] = turbine_data["time"].dt.hour
            
            fig, ax = plt.subplots(2, 1, figsize=(12, 6))
            sns.boxplot(data=turbine_data, x='hour', y='wind_speed', ax=ax[0])
            sns.boxplot(data=turbine_data, x='hour', y='wind_direction', ax=ax[1])
            ax[0].set_title(f'Wind Speed Distribution by Hour for Turbine {turbine_id}')
            ax[1].set_title(f'Wind Direction Distribution by Hour for Turbine {turbine_id}')
            ax[0].set_xlabel("")
            ax[1].set_xlabel("Hour of Day")
            ax[0].set_ylabel("Wind Speed (m/s)")
            ax[1].set_ylabel("Wind Direction ($^\\circ$)")
            fig.tight_layout()
            plt.show()

    def plot_wind_speed_weibull(self, df, turbine_ids: list[str]) -> None:
>>>>>>> 1c34074c
        """_summary_
            Plot the weibull distribution of the wind speed data
        """
<<<<<<< HEAD
        # Extract wind speed data
        wind_speeds = self.df['wind_speed'].drop_nulls().to_numpy() #NOTE: @Juan 10/02/24 Changed to numpy array

        # Fit Weibull distribution
        shape, loc, scale = stats.weibull_min.fit(wind_speeds, floc=0)

        # Create a range of wind speeds for the fitted distribution
        x = np.linspace(0, wind_speeds.max(), 100)
        y = stats.weibull_min.pdf(x, shape, loc, scale)

        # Plot
        plt.figure(figsize=(12, 6))
        sns.histplot(wind_speeds, stat='density', kde=True, color='skyblue', label='Observed')
        plt.plot(x, y, 'r-', lw=2, label=f'Weibull (k={shape:.2f}, λ={scale:.2f})')
        
        plt.title('Wind Speed Distribution with Fitted Weibull', fontsize=16)
        plt.xlabel('Wind Speed (m/s)', fontsize=12)
        plt.ylabel('Density', fontsize=12)
        plt.legend(fontsize=10)
        plt.grid(True, alpha=0.3)
        sns.despine()
        plt.show()
=======
        valid_turbines = self._get_valid_turbine_ids(df, turbine_ids=turbine_ids)
        
        if not valid_turbines:
            return
        
        for turbine_id in valid_turbines: 

            # Extract wind speed data
            wind_speed_data = df.select(["turbine_id", "wind_speed"])\
                .filter(pl.col("turbine_id") == turbine_id, pl.col("wind_speed").is_not_nan())\
                .select(["wind_speed"])

            # Fit Weibull distribution
            shape, loc, scale = stats.weibull_min.fit(wind_speed_data, floc=0)

            # Create a range of wind speeds for the fitted distribution
            x = np.linspace(0, wind_speed_data.max().item(), 100)
            y = stats.weibull_min.pdf(x, shape, loc, scale)

            # Plot
            plt.figure(figsize=(12, 6))
            sns.histplot(wind_speed_data, stat='density', kde=True, color='skyblue', label='Observed')
            plt.plot(x, y, 'r-', lw=2, label=f'Weibull (k={shape:.2f}, λ={scale:.2f})')
            
            plt.title('Wind Speed Distribution with Fitted Weibull', fontsize=16)
            plt.xlabel('Wind Speed (m/s)', fontsize=12)
            plt.ylabel('Density', fontsize=12)
            plt.legend(fontsize=10)
            plt.grid(True, alpha=0.3)
            sns.despine()
            plt.show()
>>>>>>> 1c34074c

            print(f"Weibull shape parameter (k): {shape:.2f}")
            print(f"Weibull scale parameter (λ): {scale:.2f}")

    def plot_wind_farm(self, wind_directions:list[float]=None, wind_speeds:list[float]|None=None, turbulence_intensities:list[float]|None=None) -> None:
        """_summary_

        Returns:
            _type_: _description_
        """
        if wind_directions is None:
            wind_directions = [90.0]
            
        if wind_speeds is None:
            wind_speeds = [10.0]

        if turbulence_intensities is None:
            turbulence_intensities = [0.08]

        # Ensure the paths are absolute
        
        # Initialize the FLORIS model
        try:
            fmodel = FlorisModel(self.farm_input_filepath)
        except FileNotFoundError:
            raise FileNotFoundError(f"Farm input file not found: {self.farm_input_filepath}")
        
        # Load the turbine data
<<<<<<< HEAD
        try:
            fmodel.set_turbine_type(self.turbine_input_filepath)
        except FileNotFoundError:
            logging.warning(f"Turbine file not found: {self.turbine_input_filepath}. Using default turbine type.")
=======
        # try:
        #     fmodel.set_turbine_type(self.turbine_input_filepath)
        # except FileNotFoundError:
        #     print(f"Turbine file not found: {self.turbine_input_filepath}")
        #     print("Using default turbine type.")
>>>>>>> 1c34074c
        
        # Set initial wind conditions
        fmodel.set(turbine_library_path=os.path.dirname(self.turbine_input_filepath),
                   wind_directions=wind_directions, wind_speeds=wind_speeds, turbulence_intensities=turbulence_intensities)
        
        # Create the plot
        _, ax = plt.subplots(figsize=(15, 15))
        
        # Plot the turbine layout
        layoutviz.plot_turbine_points(fmodel, ax=ax)
        
        # Add turbine labels
        turbine_names = [f"T{i+1}" for i in range(fmodel.n_turbines)]
        layoutviz.plot_turbine_labels(
            fmodel, ax=ax, turbine_names=turbine_names, show_bbox=True, bbox_dict={"facecolor": "white", "alpha": 0.5}
        )
        
        # Calculate and visualize the flow field
        horizontal_plane = fmodel.calculate_horizontal_plane(height=90.0) # TODO get hubheight from turbine type
        visualize_cut_plane(horizontal_plane, ax=ax, min_speed=4, max_speed=10, color_bar=True)
        
        # Plot turbine rotors
        layoutviz.plot_turbine_rotors(fmodel, ax=ax)

        ax.set_xlim((fmodel.core.farm.layout_x.min(), fmodel.core.farm.layout_x.max()))
        ax.set_ylim((fmodel.core.farm.layout_y.min(), fmodel.core.farm.layout_y.max()))
        
        # Set plot title and labels
        plt.title('Wind Farm Layout', fontsize=16)
        plt.xlabel('X coordinate (m)', fontsize=12)
        plt.ylabel('Y coordinate (m)', fontsize=12)
        
        # Adjust layout and display the plot
        plt.tight_layout()
        plt.show()
        
        return fmodel

<<<<<<< HEAD
    #INFO: @Juan 10/02/24 Added method to calculate wind direction
    @staticmethod
    def calculate_wind_direction(u: np.ndarray, v: np.ndarray) -> np.ndarray:
        return np.mod(180 + np.rad2deg(np.arctan2(u, v)), 360)
    
    #INFO: @Juan 10/02/24 Added method to calculate mutual information for chunks of data
    @staticmethod
    def calculate_mi_for_chunk(args: tuple) -> tuple:
        X, y, y_direction, chunk = args
        chunk_size = len(chunk)
        mi_scores_u = np.zeros(X.shape[2])
        mi_scores_v = np.zeros(X.shape[2])
        mi_scores_dir = np.zeros(X.shape[2])
        
        # Preallocate arrays for chunks
        X_chunk = np.empty((X.shape[0], chunk_size, X.shape[2]))
        y_u_chunk = np.empty((y.shape[0], chunk_size))
        y_v_chunk = np.empty((y.shape[0], chunk_size))
        y_dir_chunk = np.empty((y.shape[0], chunk_size))
        
        for idx, (i, j) in enumerate(chunk):
            X_chunk[:, idx, :] = X[:, i, :]
            y_u_chunk[:, idx] = y[:, j, 0]
            y_v_chunk[:, idx] = y[:, j, 1]
            y_dir_chunk[:, idx] = y_direction[:, j]
            
        # Flatten the chunks for mutual_info_regression
        X_chunk_flat = X_chunk.reshape(-1, X.shape[2])
        y_u_chunk_flat = y_u_chunk.flatten()
        y_v_chunk_flat = y_v_chunk.flatten()
        y_dir_chunk_flat = y_dir_chunk.flatten()
        
        # Calculate mutual information
        mi_scores_u += np.sum(mutual_info_regression(X_chunk_flat, y_u_chunk_flat).reshape(chunk_size, -1), axis=0)
        mi_scores_v += np.sum(mutual_info_regression(X_chunk_flat, y_v_chunk_flat).reshape(chunk_size, -1), axis=0)
        mi_scores_dir += np.sum(mutual_info_regression(X_chunk_flat, y_dir_chunk_flat).reshape(chunk_size, -1), axis=0)
        
        return mi_scores_u, mi_scores_v, mi_scores_dir

    #INFO: @Juan 10/02/24 Added method to calculate MI scores
    def calculate_and_display_mutual_info_scores(self, X: np.ndarray, y: np.ndarray, feature_names: list[str], sequence_length: int, prediction_horizon: int) -> None:
        start_time = time.time()
        
        # Calculate wind direction for the entire prediction horizon
        y_direction = self.calculate_wind_direction(y[:, :, 0], y[:, :, 1])
        
        # Create chunks of work
        # BUG: @Juan Make sure that numpy array works with this, otherwise revert to list of tuples
        chunks = np.array([(i, j) for i in range(sequence_length) for j in range(prediction_horizon)])
        chunk_size = min(1000, len(chunks) // (MPI.COMM_WORLD.Get_size() * 2)) #NOTE: @Juan 10/02/24 Added MPI
        chunks = [chunks[i:i + chunk_size] for i in range(0, len(chunks), chunk_size)]
        
        # INFO: @Juan 10/02/24 Use MPI for parallel processing
        comm = MPI.COMM_WORLD
        rank = comm.Get_rank()
        
        # Use multiprocessing Pool with tqdm progress bar
        with MPICommExecutor(comm, root=0) as executor:
            if executor is not None:  # This is true for the root process
                args_list = [(X, y, y_direction, chunk) for chunk in chunks]
                results = list(tqdm(executor.map(self.calculate_mi_for_chunk, args_list), 
                                    total=len(chunks), desc="Calculating MI scores"))
                
                # Aggregate results
                mi_scores_u = np.sum([result[0] for result in results], axis=0)
                mi_scores_v = np.sum([result[1] for result in results], axis=0)
                mi_scores_dir = np.sum([result[2] for result in results], axis=0)
                
                total_steps = sequence_length * prediction_horizon
                mi_scores_u /= total_steps
                mi_scores_v /= total_steps
                mi_scores_dir /= total_steps
                
                mi_df = pl.DataFrame({
                    'Feature': feature_names,
                    'MI Score (u)': mi_scores_u,
                    'MI Score (v)': mi_scores_v,
                    'MI Score (direction)': mi_scores_dir,
                    'MI Score (avg)': (mi_scores_u + mi_scores_v + mi_scores_dir) / 3
                }).sort('MI Score (avg)', descending=True)
                
                logging.info(f"\nMutual Information calculation completed in {time.time() - start_time:.2f} seconds")
                logging.info("\nMutual Information Scores (sorted by average importance):")
                logging.info(mi_df)
                
                self._plot_mi_scores(mi_df)
            else:
                # Non-root processes will enter here and participate in the computation
                pass #NOTE: @Juan 10/02/24 Added separated static method to plot MI scores
    
    @staticmethod
    def _plot_mi_scores(mi_df: pl.DataFrame) -> None:
        """Plot mutual information scores."""
        plt.figure(figsize=(12, 6))
        plt.bar(mi_df['Feature'], mi_df['MI Score (avg)'])
        plt.xticks(rotation=90)
        plt.title('Average Mutual Information Scores for Each Feature')
        plt.tight_layout()
        plt.savefig('./preprocessing/outputs/mi_scores_avg.png')
        plt.close()
        
        plt.figure(figsize=(12, 6))
        plt.bar(mi_df['Feature'], mi_df['MI Score (u)'], alpha=0.3, label='u component')
        plt.bar(mi_df['Feature'], mi_df['MI Score (v)'], alpha=0.3, label='v component')
        plt.bar(mi_df['Feature'], mi_df['MI Score (direction)'], alpha=0.3, label='direction')
        plt.xticks(rotation=90)
        plt.title('Mutual Information Scores for Each Feature (u, v, and direction)')
        plt.legend()
        plt.tight_layout()
        plt.savefig('./preprocessing/outputs/mi_scores_uvdir.png')
        plt.close()

    #INFO: @Juan 10/02/24 Added method to calculate and display mutual information scores for the target turbine
    #NOTE: Future work: Accept more than one turbine ID as input, Accept feature_names as input
    def calculate_mi_scores(self, target_turbine: str) -> None:
        # Remove the target turbine data in Y from the feature set X
        # 1. Create bool mask to filter out (~) data of target turbine. This works for both u and v components
        feature_mask = ~np.char.startswith(self.feature_names, f'TurbineWindMag_{target_turbine}_')
        
        # 2. Apply the mask to filter X and feature_names
        X_filtered = self.X[:, :, feature_mask]
        feature_names_filtered = np.array(self.feature_names)[feature_mask]
        
        # 3. Calculate and display mutual information scores
        logging.info(f"Calculating Mutual Information scores for target turbine: {target_turbine}")
        self.calculate_and_display_mutual_info_scores(X_filtered, self.y, feature_names_filtered, self.sequence_length, self.prediction_horizon)
    
=======
if __name__ == "__main__":
    from wind_forecasting.preprocessing.data_loader import DataLoader
    from wind_forecasting.preprocessing.data_filter import DataFilter

    DATA_DIR = "/Users/ahenry/Documents/toolboxes/wind_forecasting/examples/data"
    FILE_SIGNATURE = "kp.turbine.z02.b0.20220301.*.wt073.nc"
    MULTIPROCESSOR = None

    data_loader = DataLoader(data_dir=DATA_DIR, file_signature=FILE_SIGNATURE, multiprocessor=MULTIPROCESSOR)
    df = data_loader.read_multi_netcdf()

    data_filter = DataFilter()
    df = data_filter.filter_turbine_data(df, status_codes=[1], availability_codes=[100], include_nan=True)
    df = data_filter.resolve_missing_data(features=["wind_speed", "wind_direction", "power_output", "nacelle_direction"])

    TURBINE_INPUT_FILEPATH = "/Users/ahenry/Documents/toolboxes/wind_forecasting/examples/inputs/ge_282_127.yaml"
    FARM_INPUT_FILEPATH = "/Users/ahenry/Documents/toolboxes/wind_forecasting/examples/inputs/gch_KP_v4.yaml"
    data_inspector = DataInspector(df=df, turbine_input_filepath=TURBINE_INPUT_FILEPATH, farm_input_filepath=FARM_INPUT_FILEPATH)

    data_inspector.plot_wind_farm()
    data_inspector.plot_time_series(turbine_ids=["wt073"])
    data_inspector.plot_wind_speed_power(turbine_ids=["wt073"])
    data_inspector.plot_wind_speed_weibull(turbine_ids=["wt073"])
    data_inspector.plot_wind_rose(turbine_ids=["wt073"])
    data_inspector.plot_temperature_distribution()
    data_inspector.plot_correlation(["wind_speed", "wind_direction", "nacelle_direction", "power_output"])
    data_inspector.plot_boxplot_wind_speed(turbine_ids=["wt073"])

    print("Unique wind direction values:", df['wind_direction'].unique(), sep="\n")
    print("-"*100  )
    print("Unique turbine status values:", df['turbine_status'].unique(), sep="\n") # 1: running, 3: not running
    print("Unique turbine availability values:", df['turbine_availability'].unique(), sep="\n") # 100, 50 (partially available?)
>>>>>>> 1c34074c
<|MERGE_RESOLUTION|>--- conflicted
+++ resolved
@@ -32,7 +32,6 @@
     -   v vs u distribution, 
     -   yaw angle distribution 
     """
-<<<<<<< HEAD
     #INFO: @Juan 10/02/24 Added extra parameters to constructor
     def __init__(self, df: pl.DataFrame, X: np.ndarray, y: np.ndarray, 
                  feature_names: list[str], sequence_length: int, prediction_horizon: int,
@@ -67,41 +66,17 @@
         if not os.path.exists(farm_input_filepath):
             raise FileNotFoundError(f"Farm input file not found: {farm_input_filepath}")
         
-    def plot_time_series(self, turbine_ids: list[str]) -> None:
-=======
-    def __init__(self, turbine_input_filepath: str, farm_input_filepath: str):
-        self.turbine_input_filepath = turbine_input_filepath
-        self.farm_input_filepath = farm_input_filepath
-
-    def _get_valid_turbine_ids(self, df, turbine_ids: list[str]) -> list[str]:
->>>>>>> 1c34074c
+    def plot_time_series(self, df, turbine_ids: list[str]) -> None:
         if isinstance(turbine_ids, str):
             turbine_ids = [turbine_ids]  # Convert single ID to list
         
-        available_turbines = df['turbine_id'].unique()
-        valid_turbines = [tid for tid in turbine_ids if tid in available_turbines]
-        
-        if not valid_turbines:
-<<<<<<< HEAD
-            raise ValueError(f"No valid turbine IDs. Available turbine IDs: {available_turbines}")
-=======
-            print(f"Error: No valid turbine IDs")
-            print("Available turbine IDs:", available_turbines)
-            return []
-        
-        return valid_turbines
-
-    def plot_time_series(self, df, turbine_ids: list[str]) -> None:
-        """_summary_
-
-        Args:
-            turbine_ids (list[str]): _description_
-        """
         valid_turbines = self._get_valid_turbine_ids(df, turbine_ids=turbine_ids)
         
         if not valid_turbines:
             return
->>>>>>> 1c34074c
+        
+        if not valid_turbines:
+              return
         
         sns.set_style("whitegrid")
         sns.set_palette("deep")
@@ -109,15 +84,7 @@
         fig, (ax1, ax2, ax3) = plt.subplots(3, 1, figsize=(12, 10), sharex=True)
         
         for turbine_id in valid_turbines:
-<<<<<<< HEAD
-            # turbine_data = self.df.loc[turbine_id]
-            # BUG: Should be using .to_pandas() here???
-            turbine_data = self.df.filter(pl.col("turbine_id") == turbine_id).drop_nulls().to_pandas()
-=======
-            # turbine_data = df.loc[turbine_id]
-            # turbine_data = df.filter(pl.col("turbine_id") == turbine_id).drop_nulls().to_pandas()
-            turbine_data = df.select(["time", "wind_speed", "wind_direction", "power_output", "turbine_id"]).filter(pl.col("turbine_id") == turbine_id)
->>>>>>> 1c34074c
+            turbine_data = df.select(["time", "wind_speed", "wind_direction", "power_output", "turbine_id"]).filter(pl.col("turbine_id") == turbine_id).drop_nulls().to_pandas()
             # plt.plot(turbine_data["time"], turbine_data["wind_speed"])
             sns.lineplot(data=turbine_data.filter(pl.col("wind_speed").is_not_nan()).to_pandas(),
                          x='time', y='wind_speed', ax=ax1, label=f'{turbine_id} Wind Speed')
@@ -144,30 +111,22 @@
         plt.tight_layout()
         plt.show()
 
-<<<<<<< HEAD
-    def plot_scatter_wind_speed_power(self, turbine_ids: list[str]) -> None: #NOTE: @Juan 10/02/24 Improved plotting of scatter plot
-=======
     def plot_wind_speed_power(self, df, turbine_ids: list[str]) -> None:
->>>>>>> 1c34074c
         """_summary_
 
         """
         valid_turbines = self._get_valid_turbine_ids(df, turbine_ids=turbine_ids)
         
         if not valid_turbines:
-<<<<<<< HEAD
-            logging.error(f"No valid turbine IDs. Available turbine IDs: {available_turbines}")
-=======
->>>>>>> 1c34074c
-            return
+             return
         
         # _, ax = plt.subplots(1, 1, figsize=(12, 6))
         plt.figure(figsize=(12, 6))
 
         for turbine_id in valid_turbines:
-<<<<<<< HEAD
-            # turbine_data = self.df.loc[turbine_id]
-            turbine_data = self.df.filter(pl.col("turbine_id") == turbine_id).drop_nulls().to_pandas()
+            turbine_data = df.select(["wind_speed", "power_output", "turbine_id"])\
+                .filter(pl.col("turbine_id") == turbine_id, 
+                        pl.all_horizontal(pl.col("wind_speed", "power_output").is_not_nan())).to_pandas()
             sns.scatterplot(data=turbine_data, x='wind_speed', y='power_output', label=turbine_id, alpha=0.5)
 
         plt.xlabel('Wind Speed [m/s]')
@@ -177,18 +136,6 @@
         plt.grid(True, alpha=0.3)
         sns.despine()
         plt.tight_layout()
-=======
-            # turbine_data = df.loc[turbine_id]
-            # turbine_data = df.filter(pl.col("turbine_id") == turbine_id).filter(~pl.all_horizontal(pl.col("wind_speed").is_null(), pl.col("power_output").is_null())).to_pandas()
-            turbine_data = df.select(["wind_speed", "power_output", "turbine_id"])\
-                .filter(pl.col("turbine_id") == turbine_id, 
-                        pl.all_horizontal(pl.col("wind_speed", "power_output").is_not_nan())).to_pandas()
-            sns.scatterplot(data=turbine_data, ax=ax, x='wind_speed', y='power_output')
-
-        ax.set_xlabel('Wind Speed')
-        ax.set_ylabel('Power Output')
-        ax.set_title('Scatter Plot of Wind Speed vs Power Output')
->>>>>>> 1c34074c
         plt.show()
 
     def plot_wind_rose(self, df, turbine_ids: list[str] | str) -> None:
@@ -249,24 +196,14 @@
         plt.legend()
         plt.show()
 
-<<<<<<< HEAD
-    def plot_heatmap_correlation(self) -> None: #NOTE: @Juan 10/02/24 Improved plotting of heatmap
-        """_summary_
-        """
-        corr_matrix = self.df.select(self.feature_names).corr()
+    def plot_heatmap_correlation(self, df, features) -> None: #NOTE: @Juan 10/02/24 Improved plotting of heatmap
+        """_summary_
+        """
+        corr_matrix = df.select(features).corr()
         plt.figure(figsize=(12, 10))
         sns.heatmap(corr_matrix, annot=True, cmap='coolwarm', linewidths=0.5)
         plt.title('Feature Correlation Heatmap')
         plt.tight_layout()
-=======
-    def plot_correlation(self, df, features) -> None:
-        """_summary_
-        """
-        _, ax = plt.subplots(1, 1, figsize=(12, 6))
-        sns.heatmap(df.select(features).corr(), annot=True, cmap='coolwarm', vmin=-1, vmax=1, center=0, ax=ax,
-                    xticklabels=features, yticklabels=features)
-        ax.set(title='Heatmap of Correlation Matrix')
->>>>>>> 1c34074c
         plt.show()
 
     def plot_boxplot_wind_speed_direction(self, df, turbine_ids: list[str]) -> None:
@@ -282,9 +219,6 @@
         
         cols = ["hour", "wind_speed", "wind_direction", "turbine_id"] if "hour" in df.columns else ["time", "wind_speed", "wind_direction", "turbine_id"]
 
-<<<<<<< HEAD
-    def plot_wind_speed_weibull(self) -> None: #NOTE: @Juan 10/02/24
-=======
         for turbine_id in valid_turbines:
             # Select data for the specified turbine
             # turbine_data = df.loc[turbine_id]
@@ -312,34 +246,12 @@
             plt.show()
 
     def plot_wind_speed_weibull(self, df, turbine_ids: list[str]) -> None:
->>>>>>> 1c34074c
-        """_summary_
-            Plot the weibull distribution of the wind speed data
-        """
-<<<<<<< HEAD
-        # Extract wind speed data
-        wind_speeds = self.df['wind_speed'].drop_nulls().to_numpy() #NOTE: @Juan 10/02/24 Changed to numpy array
-
-        # Fit Weibull distribution
-        shape, loc, scale = stats.weibull_min.fit(wind_speeds, floc=0)
-
-        # Create a range of wind speeds for the fitted distribution
-        x = np.linspace(0, wind_speeds.max(), 100)
-        y = stats.weibull_min.pdf(x, shape, loc, scale)
-
-        # Plot
-        plt.figure(figsize=(12, 6))
-        sns.histplot(wind_speeds, stat='density', kde=True, color='skyblue', label='Observed')
-        plt.plot(x, y, 'r-', lw=2, label=f'Weibull (k={shape:.2f}, λ={scale:.2f})')
-        
-        plt.title('Wind Speed Distribution with Fitted Weibull', fontsize=16)
-        plt.xlabel('Wind Speed (m/s)', fontsize=12)
-        plt.ylabel('Density', fontsize=12)
-        plt.legend(fontsize=10)
-        plt.grid(True, alpha=0.3)
-        sns.despine()
-        plt.show()
-=======
+        """_summary_
+
+        Args:
+            df (_type_): _description_
+            turbine_ids (list[str]): _description_
+        """
         valid_turbines = self._get_valid_turbine_ids(df, turbine_ids=turbine_ids)
         
         if not valid_turbines:
@@ -348,20 +260,20 @@
         for turbine_id in valid_turbines: 
 
             # Extract wind speed data
-            wind_speed_data = df.select(["turbine_id", "wind_speed"])\
+            wind_speeds = df.select(["turbine_id", "wind_speed"])\
                 .filter(pl.col("turbine_id") == turbine_id, pl.col("wind_speed").is_not_nan())\
-                .select(["wind_speed"])
+                .select(["wind_speed"]).drop_nulls().to_numpy()
 
             # Fit Weibull distribution
-            shape, loc, scale = stats.weibull_min.fit(wind_speed_data, floc=0)
+            shape, loc, scale = stats.weibull_min.fit(wind_speeds, floc=0)
 
             # Create a range of wind speeds for the fitted distribution
-            x = np.linspace(0, wind_speed_data.max().item(), 100)
+            x = np.linspace(0, wind_speeds.max(), 100)
             y = stats.weibull_min.pdf(x, shape, loc, scale)
 
             # Plot
             plt.figure(figsize=(12, 6))
-            sns.histplot(wind_speed_data, stat='density', kde=True, color='skyblue', label='Observed')
+            sns.histplot(wind_speeds, stat='density', kde=True, color='skyblue', label='Observed')
             plt.plot(x, y, 'r-', lw=2, label=f'Weibull (k={shape:.2f}, λ={scale:.2f})')
             
             plt.title('Wind Speed Distribution with Fitted Weibull', fontsize=16)
@@ -371,7 +283,6 @@
             plt.grid(True, alpha=0.3)
             sns.despine()
             plt.show()
->>>>>>> 1c34074c
 
             print(f"Weibull shape parameter (k): {shape:.2f}")
             print(f"Weibull scale parameter (λ): {scale:.2f}")
@@ -400,18 +311,11 @@
             raise FileNotFoundError(f"Farm input file not found: {self.farm_input_filepath}")
         
         # Load the turbine data
-<<<<<<< HEAD
-        try:
-            fmodel.set_turbine_type(self.turbine_input_filepath)
-        except FileNotFoundError:
-            logging.warning(f"Turbine file not found: {self.turbine_input_filepath}. Using default turbine type.")
-=======
         # try:
         #     fmodel.set_turbine_type(self.turbine_input_filepath)
         # except FileNotFoundError:
         #     print(f"Turbine file not found: {self.turbine_input_filepath}")
         #     print("Using default turbine type.")
->>>>>>> 1c34074c
         
         # Set initial wind conditions
         fmodel.set(turbine_library_path=os.path.dirname(self.turbine_input_filepath),
@@ -450,7 +354,6 @@
         
         return fmodel
 
-<<<<<<< HEAD
     #INFO: @Juan 10/02/24 Added method to calculate wind direction
     @staticmethod
     def calculate_wind_direction(u: np.ndarray, v: np.ndarray) -> np.ndarray:
@@ -577,38 +480,4 @@
         # 3. Calculate and display mutual information scores
         logging.info(f"Calculating Mutual Information scores for target turbine: {target_turbine}")
         self.calculate_and_display_mutual_info_scores(X_filtered, self.y, feature_names_filtered, self.sequence_length, self.prediction_horizon)
-    
-=======
-if __name__ == "__main__":
-    from wind_forecasting.preprocessing.data_loader import DataLoader
-    from wind_forecasting.preprocessing.data_filter import DataFilter
-
-    DATA_DIR = "/Users/ahenry/Documents/toolboxes/wind_forecasting/examples/data"
-    FILE_SIGNATURE = "kp.turbine.z02.b0.20220301.*.wt073.nc"
-    MULTIPROCESSOR = None
-
-    data_loader = DataLoader(data_dir=DATA_DIR, file_signature=FILE_SIGNATURE, multiprocessor=MULTIPROCESSOR)
-    df = data_loader.read_multi_netcdf()
-
-    data_filter = DataFilter()
-    df = data_filter.filter_turbine_data(df, status_codes=[1], availability_codes=[100], include_nan=True)
-    df = data_filter.resolve_missing_data(features=["wind_speed", "wind_direction", "power_output", "nacelle_direction"])
-
-    TURBINE_INPUT_FILEPATH = "/Users/ahenry/Documents/toolboxes/wind_forecasting/examples/inputs/ge_282_127.yaml"
-    FARM_INPUT_FILEPATH = "/Users/ahenry/Documents/toolboxes/wind_forecasting/examples/inputs/gch_KP_v4.yaml"
-    data_inspector = DataInspector(df=df, turbine_input_filepath=TURBINE_INPUT_FILEPATH, farm_input_filepath=FARM_INPUT_FILEPATH)
-
-    data_inspector.plot_wind_farm()
-    data_inspector.plot_time_series(turbine_ids=["wt073"])
-    data_inspector.plot_wind_speed_power(turbine_ids=["wt073"])
-    data_inspector.plot_wind_speed_weibull(turbine_ids=["wt073"])
-    data_inspector.plot_wind_rose(turbine_ids=["wt073"])
-    data_inspector.plot_temperature_distribution()
-    data_inspector.plot_correlation(["wind_speed", "wind_direction", "nacelle_direction", "power_output"])
-    data_inspector.plot_boxplot_wind_speed(turbine_ids=["wt073"])
-
-    print("Unique wind direction values:", df['wind_direction'].unique(), sep="\n")
-    print("-"*100  )
-    print("Unique turbine status values:", df['turbine_status'].unique(), sep="\n") # 1: running, 3: not running
-    print("Unique turbine availability values:", df['turbine_availability'].unique(), sep="\n") # 100, 50 (partially available?)
->>>>>>> 1c34074c
+    