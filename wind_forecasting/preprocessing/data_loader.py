### This file contains class and method to: 
### - load the scada data, 
### - convert timestamps to datetime objects
### - convert circular measurements to sinusoidal measurements
### - normalize data

import glob
import os
from typing import List, Optional
from pathlib import Path
import logging
import re
from shutil import move
from psutil import virtual_memory
from datetime import datetime
# from datetime.datetime import strptime
from memory_profiler import profile

import time

import netCDF4 as nc
import polars as pl
import polars.selectors as cs
import numpy as np
from sklearn.preprocessing import MinMaxScaler

mpi_exists = False
try:
    from mpi4py import MPI
    from mpi4py.futures import MPICommExecutor
    mpi_exists = True
except:
    print("No MPI available on system.")

from concurrent.futures import ProcessPoolExecutor

SECONDS_PER_MINUTE = np.float64(60)
SECONDS_PER_HOUR = SECONDS_PER_MINUTE * 60
SECONDS_PER_DAY = SECONDS_PER_HOUR * 24
SECONDS_PER_YEAR = SECONDS_PER_DAY * 365  # non-leap year, 365 days
FFILL_LIMIT = 10 * SECONDS_PER_MINUTE 

logging.basicConfig(level=logging.INFO, format='%(asctime)s - %(levelname)s - %(message)s')
JOIN_CHUNK = 100 #int(2000)

class DataLoader:
    """_summary_
       - load the scada data, 
       - convert timestamps to datetime objects
       - convert circular measurements to sinusoidal measurements
       - normalize data 
    """
    def __init__(self, 
                 data_dir: List[Path],
                 file_signature: List[str],
                 save_path: Path,
                 multiprocessor: str | None,
                 dt: int,
                 feature_mapping: List[dict],
                 turbine_signature: List[str],
                 turbine_mapping: Optional[List[dict]],
                 datetime_signature: List[dict],
                 data_format: List[str],
                 ffill_limit: int | None = None, 
                 merge_chunk: int = 100,
                 ram_limit: int = 50):
        
        self.data_dir = data_dir
        self.save_path = save_path
        self.file_signature = file_signature
        self.multiprocessor = multiprocessor
        self.dt = dt
        self.data_format = [df.lower() for df in data_format]
        assert all(df in ["netcdf", "csv", "parquet"] for df in self.data_format)
        self.feature_mapping = feature_mapping
        self.reverse_feature_mapping = [dict((src, tgt) for tgt, src in fm.items()) for fm in self.feature_mapping]
        self.merge_chunk = merge_chunk # number of files above which processed files should be merged/sorted/resampled/filled
        self.ram_limit = ram_limit # percentage of used RAM above which processed files should be merged/sorted/resampled/filled

        self.source_features = [list(fm.values()) for fm in self.feature_mapping]
        self.target_features = set.union(*[set(fm.keys()) for fm in self.feature_mapping])
        
        assert [col in self.target_features for col in ["time", "wind_speed", "nacelle_direction", "power_output"]]
        assert "wind_direction" in self.target_features or ("nacelle_direction" in self.target_features and ("yaw_offset_cw" in self.target_features or "yaw_offset_ccw" in self.target_features)), "if wind_direction is not in the feature_mapping values, then yaw_offset_cw or yaw_offset_ccw must be to compute it from nacelle_direction"
        
        # self.desired_feature_types = desired_feature_types or ["time", "turbine_id", "turbine_status", "wind_direction", "wind_speed", "power_output", "nacelle_direction"]
        
        self.ffill_limit = ffill_limit

        self.turbine_signature = turbine_signature
        self.datetime_signature = [list(ds.items())[0] if ds else None for ds in datetime_signature] # mapping from a regex expression to a datetime format to capture datetime from filepaths
        self.turbine_ids = set()
        
        self.turbine_mapping = turbine_mapping 
        if self.turbine_mapping is not None:
            # check for no duplicates in target turbine ids, also check that values are the same for every element in mapping and only check if not None
            assert all(len(set(self.turbine_mapping[0].values()).difference(set(tm.values()))) == 0 for tm in self.turbine_mapping[1:]), "target integer turbine ids must match for each file type in turbine mapping"
            assert all(isinstance(v, int) for tm in self.turbine_mapping for v in tm.values()), "if using turbine_mapping, must map each turbine id to unique integer"
            self.turbine_mapping = [dict((k, tm[k]) for k in sorted(tm)) for tm in self.turbine_mapping]
        
        # for dd, fs, ts, tm in zip(data_dir, file_signature, self.turbine_signature, self.turbine_mapping):
        #     if all(len(re.findall(ts, os.path.basename(fp))) 
        #            for fp in glob.glob(os.path.join(dd, fs), recursive=True)):
                # assert merge_chunk % len(tm) == 0, "merge_chunk in yaml config must be a multiple of the number of turbines in turbine_signature, for file formats with files for each turbine id"
        
        # Get all the wts in the folder @Juan 10/16/24 used os.path.join for OS compatibility
        self.file_paths = [sorted(glob.glob(os.path.join(dd, fs), recursive=True),
                                  key=lambda fp: (datetime.strptime(re.search(ds[0], os.path.basename(fp)).group(0), ds[1]) if ds is not None else 0,
                                                    re.search(ts, os.path.basename(fp)).group(0) if len(re.findall(ts, os.path.basename(fp))) else 0)) 
                           for dd, fs, ds, ts in zip(data_dir, file_signature, self.datetime_signature, self.turbine_signature)]
         
     
    def read_multi_files(self, temp_save_dir, read_single_files=True, first_merge=True, second_merge=True) -> pl.LazyFrame | None:
        read_start = time.time()
        
        if self.multiprocessor is not None:
            if self.multiprocessor == "mpi" and mpi_exists:
                executor = MPICommExecutor(MPI.COMM_WORLD, root=0)
            else:  # "cf" case
                executor = ProcessPoolExecutor()
            with executor as ex:
   
                if ex is not None:
                    
                    if read_single_files:
                        logging.info(f"✅ Started reading {sum(len(fp) for fp in self.file_paths)} files.")
                        
                        for file_set_idx, fp in enumerate(self.file_paths):
                            if not fp:
                                raise FileExistsError(f"⚠️ File with signature {self.file_signature[file_set_idx]} in directory {self.data_dir[file_set_idx]} doesn't exist.")
                        
                        # futures = [ex.submit(self._read_single_file, f, file_path) for f, file_path in enumerate(self.file_paths)]
                        
                       
                        init_used_ram = virtual_memory().percent
                        assert init_used_ram < self.ram_limit - 5, f"RAM limit in yaml config must be at least 5% greater than initial ram value of {init_used_ram}%."
                        
                        file_futures = [ex.submit(self._read_single_file, file_set_idx, f, file_path, 
                                                os.path.join(temp_save_dir, 
                                                            f"{os.path.splitext(os.path.basename(file_path))[0]}.parquet")) 
                                        for file_set_idx in range(len(self.file_paths)) for f, file_path in enumerate(self.file_paths[file_set_idx])] #4% increase in mem
                    # file_futures = [fut.result() for fut in file_futures]
                    merge_idx = 0
                    merged_paths = [] 
                    n_files_merged = 0
                    for file_set_idx in range(len(self.file_paths)):
                        processed_file_paths = []
                        # last_turbine_idx = len(self.turbine_mapping[file_set_idx]) - 1
                        for f, file_path in enumerate(self.file_paths[file_set_idx]):
                            used_ram = virtual_memory().percent
                            # ensure no intersection in time between different merged dataframes/sets of processed_file_paths
                            # if we have enough ram to continue to process files AND we still have files to process
                            # keep adding new files to processed_file_paths if the turbine signature is in the title, and it does not correspond to the last turbine
                            num_files_to_merge = len(processed_file_paths)
                            is_file_per_turbine = self.datetime_signature[file_set_idx] is not None and len(re.findall(self.datetime_signature[file_set_idx][0], os.path.basename(file_path))) and len(re.findall(self.turbine_signature[file_set_idx], os.path.basename(file_path)))
                            # turbine_idx = list(self.turbine_mapping[file_set_idx]).index(
                            #             re.search(self.turbine_signature[file_set_idx], os.path.basename(file_path)).group(0))
                            
                            if is_file_per_turbine:
                                datetime_id = re.search(self.datetime_signature[file_set_idx][0], os.path.basename(file_path)).group(0)
                                turbine_id = re.search(self.turbine_signature[file_set_idx], os.path.basename(file_path)).group(0)
                                available_turbine_ids = sorted(
                                    [re.search(self.turbine_signature[file_set_idx], os.path.basename(fp)).group(0) 
                                     for fp in self.file_paths[file_set_idx] 
                                        if datetime_id == re.search(self.datetime_signature[file_set_idx][0], os.path.basename(fp)).group(0)])
                              
                             # if we have not processed enough files to merge and we have sufficient ram, 
                             # or if we haven't processed any files yet 
                             # or if this file type is per turbine and we haven't processed a complete set
                             # continue adding to processed_file_paths
                            if (num_files_to_merge < self.merge_chunk and used_ram < self.ram_limit) \
                                or (num_files_to_merge == 0) \
                                or (is_file_per_turbine and (turbine_id != available_turbine_ids[-1])): 
                                logging.info(f"Used RAM = {used_ram}%. Continue adding to buffer of {len(processed_file_paths)} processed single files.")
                                # res = ex.submit(self._read_single_file, f, file_path).result()
                                if read_single_files:
                                    res = file_futures[f].result() #.5% increase in mem
                                else:
                                    res = 1
                                if res is not None: 
                                    processed_file_paths.append(
                                        os.path.join(temp_save_dir, 
                                                           f"{os.path.splitext(os.path.basename(file_path))[0]}.parquet"))
                            
                            num_files_to_merge = len(processed_file_paths) 
                             # if we have processed enough files to merge or we don't have sufficient ram to process more, or the last file of the set has been processed
                             # and if this file type is either not per turbine or it is and we have processed a complete set
                             # continue adding to processed_file_paths 
                            if first_merge and num_files_to_merge\
                                and (((num_files_to_merge >= self.merge_chunk) \
                                      or (used_ram >= self.ram_limit) \
                                       or (f == len(self.file_paths[file_set_idx]) - 1))) \
                                and (not is_file_per_turbine or (turbine_id == available_turbine_ids[-1])):
                                # process what we have so far and dump processed lazy frames
                                n_files_merged += num_files_to_merge
                                if f == len(self.file_paths[file_set_idx]) - 1:
                                    logging.info(f"Used RAM = {used_ram}%. Pause for FINAL merge/sort/resample/fill of {len(processed_file_paths)} files read so far from file set {file_set_idx} for a total of {n_files_merged} processed files.")
                                else:
                                    logging.info(f"Used RAM = {used_ram}%. Pause to merge/sort/resample/fill {len(processed_file_paths)} files read so far from file set {file_set_idx} for a total of {n_files_merged} processed files.")
                                
                                merged_paths.append(ex.submit(self.merge_multiple_files, file_set_idx, processed_file_paths, merge_idx, temp_save_dir).result())
                                # merged_paths.append(self.merge_multiple_files(file_set_idx, processed_file_paths, merge_idx, temp_save_dir))
                                merge_idx += 1
                                processed_file_paths = []
                    
                    if not first_merge:
                        merged_paths = glob.glob(os.path.join(temp_save_dir, f"df_*_*.parquet"))
                    
                    # merged_paths = [fut.result() for fut in merged_paths]
                    
        else:
            logging.info(f"✅ Started reading {sum(len(fp) for fp in self.file_paths)} files.")
            logging.info(f"🔧 Using single process executor.")
            if not self.file_paths:
                raise FileExistsError(f"⚠️ File with signature {self.file_signature} in directory {self.data_dir} doesn't exist.")
            # df_query = [self._read_single_file(f, file_path) for f, file_path in enumerate(self.file_paths)]
            # df_query = [(self.file_paths[d], df) for d, df in enumerate(df_query) if df is not None]

            merge_idx = 0
            n_files_merged = 0
            merged_paths = []
            for file_set_idx in range(len(self.file_paths)):
                processed_file_paths = []
                for f, file_path in enumerate(self.file_paths[file_set_idx]):
                    used_ram = virtual_memory().percent
                    
                    num_files_to_merge = len(processed_file_paths)
                    is_file_per_turbine = len(re.findall(self.turbine_signature[file_set_idx], os.path.basename(file_path)))
                    # turbine_idx = list(self.turbine_mapping[file_set_idx]).index(
                    #             re.search(self.turbine_signature[file_set_idx], os.path.basename(file_path)).group(0))
                    
                    if is_file_per_turbine:
                        datetime_id = re.search(self.datetime_signature[file_set_idx][0], os.path.basename(file_path)).group(0)
                        turbine_id = re.search(self.turbine_signature[file_set_idx], os.path.basename(file_path)).group(0)
                        available_turbine_ids = sorted(
                            [re.search(self.turbine_signature[file_set_idx], os.path.basename(fp)).group(0) 
                                for fp in self.file_paths[file_set_idx] 
                                if datetime_id == re.search(self.datetime_signature[file_set_idx][0], os.path.basename(fp)).group(0)])
                    
                    if (num_files_to_merge < self.merge_chunk and used_ram < self.ram_limit) \
                                or (num_files_to_merge == 0) \
                                or (is_file_per_turbine and (turbine_id != available_turbine_ids[-1])):
                        logging.info(f"Used RAM = {used_ram}%. Continue adding to buffer of {len(processed_file_paths)} processed single files.")
                        processed_fp = os.path.join(temp_save_dir, 
                                                           f"{os.path.splitext(os.path.basename(file_path))[0]}.parquet")
                        if read_single_files:
                            res = self._read_single_file(file_set_idx, f, file_path, 
                                                    processed_fp)
                        else:
                            res = 1
                        if res is not None:
                            processed_file_paths.append(processed_fp)
                    
                    num_files_to_merge = len(processed_file_paths) 
                    # if we have processed enough files to merge or we don't have sufficient ram to process more, or the last file of the set has been processed
                    # and if this file type is either not per turbine or it is and we have processed a complete set
                    # continue adding to processed_file_paths 
                    if first_merge and num_files_to_merge\
                        and (((num_files_to_merge >= self.merge_chunk) \
                                or (used_ram >= self.ram_limit) \
                                or (f == len(self.file_paths[file_set_idx]) - 1))) \
                        and (not is_file_per_turbine or (turbine_id == available_turbine_ids[-1])):
                        # process what we have so far and dump processed lazy frames
                        n_files_merged += num_files_to_merge
                        if f == (len(self.file_paths[file_set_idx]) - 1):
                            logging.info(f"Used RAM = {used_ram}%. Pause for FINAL merge/sort/resample/fill of {len(processed_file_paths)} files read so far from file set {file_set_idx} for a total of {n_files_merged} processed files.")
                        else:
                            logging.info(f"Used RAM = {used_ram}%. Pause to merge/sort/resample/fill {len(processed_file_paths)} files read so far from file set {file_set_idx} for a total of {n_files_merged} processed files.")
                        
                        merged_paths.append(self.merge_multiple_files( file_set_idx, processed_file_paths, merge_idx, temp_save_dir))
                        merge_idx += 1
                        processed_file_paths = []
            
            if not first_merge:
                merged_paths = glob.glob(os.path.join(temp_save_dir, f"df_*_*.parquet"))
            
        if self.turbine_mapping: # if not none, all turbine signatures have been transformed
            self.turbine_signature = "\\d+$"
        else:
            self.turbine_signature = self.turbine_signature[0]
        
        RUN_ONCE = (self.multiprocessor == "mpi" and mpi_exists and (MPI.COMM_WORLD.Get_rank()) == 0) or (self.multiprocessor != "mpi") or (self.multiprocessor is None)

        if RUN_ONCE:
            if len(merged_paths):    
                logging.info(f"🔗 Finished reading files. Time elapsed: {time.time() - read_start:.2f} s")
                if second_merge:
                    if len(merged_paths) > 1: 
                        logging.info(f"Concatenating and running final sort/resample/fill.")
                        
                        # Concatenate the different merged and sorted files by ordering them by time, and then finding the missing timestamps between them,
                        # this is more memory efficient than joining all the files at once by a long time series
                        df_query = sorted([pl.scan_parquet(bp) for bp in merged_paths], 
                                        key=lambda df: 
                                            df.select(pl.col("time").first()).collect().item())
                        
<<<<<<< HEAD
                        # for file_set_idx in range(len(self.file_paths))
=======
>>>>>>> 4467445d
                        start_time_1 = df_query[0].select(pl.col("time").first()).collect().item() 
                        end_time_1 = df_query[0].select(pl.col("time").last()).collect().item()
                        for i in range(len(df_query) - 1):
                             
                            start_time_2 = df_query[i + 1].select(pl.col("time").first()).collect().item()
                            end_time_2 = df_query[i + 1].select(pl.col("time").last()).collect().item()
                            
                            logging.info(f"Number of columns of merged df {i} = {len(df_query[i].collect_schema().names())}")
                            logging.info(f"Time bounds of merged df {i} before time col expansion: ({start_time_1}, {end_time_1})")
                            logging.info(f"Time bounds of merged df {i + 1}: ({start_time_2}, {end_time_2})")
                            
                            if start_time_2 == end_time_1:
                                df_query[i] = pl.concat([df_query[i], df_query[i + 1].slice(0, 1)], how="diagonal")\
                                                .group_by("time").agg(cs.numeric().mean()).sort(by="time")
                                df_query[i + 1] = df_query[i + 1].slice(1, None)
                            elif (start_time_2 - end_time_1 != np.timedelta64(self.dt, 's')):
<<<<<<< HEAD
                                if df_query[i].select(pl.col("file_set_idx").first()).collect().item() == df_query[i + 1].select(pl.col("file_set_idx").first()).collect().item():
                                    df_query[i] = pl.concat([df_query[i],
                                            df_query[i].select(pl.datetime_range(
                                                start=end_time_1,
                                                end=start_time_2,
                                                interval=f"{self.dt}s", 
                                                closed="none",
                                                time_unit=df_query[i].collect_schema()["time"].time_unit).alias("time"))], how="diagonal")
                                    
                                else:
                                    # if from different file sets, we just want NaNs, with file_set_idx=-1
                                    # TODO TEST
                                     df_query[i] = pl.concat([df_query[i],
                                            df_query[i].select(pl.datetime_range(
                                                start=end_time_1,
                                                end=start_time_2,
                                                interval=f"{self.dt}s", 
                                                closed="none",
                                                time_unit=df_query[i].collect_schema()["time"].time_unit).alias("time"))\
                                                    .with_columns(file_set_idx=pl.lit(-1))], how="diagonal")
                                     
=======
                                df_query[i] = pl.concat([df_query[i],
                                        df_query[i].select(pl.datetime_range(
                                            start=end_time_1,
                                            end=start_time_2,
                                            interval=f"{self.dt}s", 
                                            closed="none",
                                            time_unit=df_query[i].collect_schema()["time"].time_unit).alias("time"))], how="diagonal")
                            
>>>>>>> 4467445d
                            assert df_query[i].select((pl.col("time").diff().slice(1) == pl.col("time").diff().last()).all()).collect().item() and \
                                 (df_query[i + 1].select(pl.col("time").first()).collect().item() - df_query[i].select(pl.col("time").last()).collect().item() == np.timedelta64(self.dt, 's'))
                            
                            start_time_1 = df_query[i].select(pl.col("time").first()).collect().item() 
                            end_time_1 = df_query[i].select(pl.col("time").last()).collect().item() 
                            
                            logging.info(f"Time bounds of merged df {i} after time col expansion: ({start_time_1}, {end_time_1})")
                            logging.info(f"Time bounds of merged df {i + 1} after time col expansion: ({start_time_2}, {end_time_2})")
                            
                            start_time_1 = start_time_2
                            end_time_1 = end_time_2
                             
                        # concatenate intermediary dataframes
                        logging.info(f"Concatenating final, used ram = {virtual_memory().percent}%")
                        df_query = pl.concat(df_query, how="diagonal_relaxed").collect().lazy()
                        
                        if not df_query.select("time").collect().to_series().is_sorted():
                            logging.info(f"Sorting final, used ram = {virtual_memory().percent}%")
                            df_query = df_query.sort(by="time").collect().lazy()
                        
                        assert df_query.select((pl.col("time").diff().slice(1) == pl.col("time").diff().last()).all()).collect().item(), "dt is non-uniform, even after resampling"
                        
                        logging.info(f"Filling final, used ram = {virtual_memory().percent}%")
                        # for data with different file_set_idx, don't forward fill
<<<<<<< HEAD
                        # TODO TEST
=======
>>>>>>> 4467445d
                        for file_set_idx in range(len(self.file_paths)):
                             df_query = df_query.with_columns(
                                 pl.when(pl.col("file_set_idx") == file_set_idx)
                                   .then(pl.all().fill_null(strategy="forward").fill_null(strategy="backward"))\
                                    .otherwise(pl.all()))\
                                     .collect().lazy()
                        # df_query = df_query.fill_null(strategy="forward").fill_null(strategy="backward").collect().lazy()
                        assert df_query.select(pl.all_horizontal((cs.numeric().is_null() | cs.numeric().is_nan()).sum() == 0)).collect().item(), "null values found in final dataframe"
                        
                        logging.info(f"Sorting columns, used ram = {virtual_memory().percent}%") 
                        df_query = df_query.select([pl.col("time")] 
                                       + [pl.col(c) for c in 
                                          sorted([col for col in df_query.select(cs.numeric()).collect_schema().names() if col not in ["file_set_idx"]], 
                                                 key=lambda col: (re.search(f".*?(?={self.turbine_signature})", col).group(0), 
                                                                  int(re.search("\\d+", re.search(self.turbine_signature, col).group(0)).group(0))))])
                        
                        # df_query = self.sort_resample_refill(df_query).fill_null(strategy="backward")
                        # Write to final parquet
                        logging.info(f"Saving final Parquet file into {self.save_path}, used ram = {virtual_memory().percent}%")
                        df_query.collect().write_parquet(self.save_path, statistics=False)
                        
                    else:
                        logging.info(f"Moving only batch to {self.save_path}.")
                        move(merged_paths[0], self.save_path)
                    
                df_query = pl.scan_parquet(self.save_path)
                    
                # turbine ids found in all files so far
                self.turbine_ids = self.get_turbine_ids(self.turbine_signature, df_query, sort=True)
                
                logging.info(f"Final Parquet file saved into {self.save_path}")
                
                return df_query
            else:
                logging.error("No data successfully processed by read_multi_files.")
                return None
   
    
    def sort_resample_refill(self, df_query):
        
        logging.info(f"Started sorting.")
        df_query = df_query.sort("time")
        logging.info(f"Finished sorting.")
        
        # if df_query.select(pl.col("time").diff().slice(1).n_unique()).collect().item() > 1:
        if not df_query.select((pl.col("time").diff().slice(1) == pl.col("time").diff().last()).all()).collect().item():
            logging.info(f"Started resampling.") 
            bounds = df_query.select(pl.col("time").first().alias("first"),
                                     pl.col("time").last().alias("last")).collect()
            df_query = df_query.select(pl.datetime_range(
                                        start=bounds.select("first").item(),
                                        end=bounds.select("last").item(),
                                        interval=f"{self.dt}s", time_unit=df_query.collect_schema()["time"].time_unit).alias("time"))\
                                .join(df_query, on="time", how="left")
            assert df_query.select((pl.col("time").diff().slice(1) == pl.col("time").diff().last()).all()).collect().item(), f"dt is non-uniform, even after resampling, for {df_query}" 
            
            # df_query = full_datetime_range.join(df_query, on="time", how="left")
            logging.info(f"Finished resampling.") 

        logging.info(f"Started forward fill.") 
        df_query = df_query.fill_null(strategy="forward") #.fill_null(strategy="backward") # NOTE: @Aoife for KP data, need to fill forward null gaps, don't know about Juan's data
        logging.info(f"Finished forward fill.") 
        
        return df_query
    
     
    def merge_multiple_files(self, file_set_idx, processed_file_paths, i, temp_save_dir):
        
        logging.info(f"✅ Started join of {len(processed_file_paths)} files.")
        df_queries = [pl.scan_parquet(fp) for fp in processed_file_paths]
        
        # For single file or files without timestamps, just get the dataframes
        if len(df_queries) == 1:
            df_queries = df_queries[0]  # If single file, no need to join
        else:
            df_queries = pl.concat(df_queries, how="diagonal").group_by("time").agg(cs.numeric().mean())
        
        logging.info(f"Finished join of {len(processed_file_paths)} files for file set {file_set_idx}, merge index {i}.")
        
        # assert all(any(tid in col for col in df_queries.collect_schema().names() if col != "time") for tid in turbine_ids), \
            # f"merge_multiple_files should only merge collections of files that include every turbine's data, these file paths include:\n {'\n'.join(processed_file_paths)}"
        
        # convert to common turbine_id over multiple filetypes
        if self.turbine_mapping is not None:
            turbine_ids = self.get_turbine_ids(self.turbine_signature[file_set_idx], df_queries, sort=True) # turbine ids available in this collection of file paths (may not represent all) 
            # make sure that turbine mapping accounts for all turbine ids found in files
            assert all(tid in self.turbine_mapping[file_set_idx] for tid in turbine_ids), \
                f"""check turbine_mapping in yaml config, should have n_turbines length of distinct turbine ids, 
                and all ids found in the data, {turbine_ids}, should be included in the keys, {self.turbine_mapping[file_set_idx]}, 
                for the set of processed file paths, {[os.path.basename(fp) for fp in processed_file_paths]} for file set {file_set_idx}""" 
            
            logging.info(f"Renaming DataFrame for file set {file_set_idx}, merge index {i}, to common turbine_signature.") 
            df_queries = df_queries.rename({
                col: 
                re.sub(pattern=self.turbine_signature[file_set_idx], 
                    repl=str(self.turbine_mapping[file_set_idx][re.search(self.turbine_signature[file_set_idx], col).group(0)]), 
                    string=col) for col in df_queries.collect_schema().names() if col != "time"})
        
        assert os.path.exists(temp_save_dir), f"temp_save_dir={temp_save_dir} is not available for file set {file_set_idx}, merge index {i}"
        merged_path = os.path.join(temp_save_dir, f"df_{file_set_idx}_{i}.parquet")
        df_queries = self.sort_resample_refill(df_queries)
        assert df_queries.select((pl.col("time").diff().slice(1) == pl.col("time").diff().last()).all()).collect().item() 
        df_queries = df_queries.with_columns(file_set_idx=pl.lit(file_set_idx))
        df_queries.collect().write_parquet(merged_path, statistics=False)
        
        return merged_path

    
    def _join_dfs(self, file_suffix, dfs):
        # logging.info(f"✅ Started joins for {file_suffix}-th collection of files.") 
        all_cols = set()
        first_df = True
        for d, df in enumerate(dfs):
            # df = df.collect()
            new_cols = df.collect_schema().names()
            
            if first_df:
                df_query = df
                first_df = False
            else:
                # existing_cols = list(all_cols.intersection(new_cols))
                existing_cols = list(all_cols.intersection(new_cols))
                if existing_cols:
                    # data for the turbine contained in this frame has already been added, albeit from another day
                    df_query = df_query.join(df, on="time", how="full", coalesce=True)\
                                        .with_columns([pl.coalesce(col, f"{col}_right").alias(col) for col in existing_cols])\
                                        .select(~cs.ends_with("right"))
                else:
                    df_query = df_query.join(df, on="time", how="full", coalesce=True)

            all_cols.update(new_cols)
            all_cols.remove("time")
        
        logging.info(f"🔗 Finished joins for {file_suffix}-th collection of files.")
        return df_query

    def _write_parquet(self, df_query: pl.LazyFrame):
        
        write_start = time.time()
        
        try:
            logging.info("📝 Starting Parquet write")
            
            # Ensure the directory exists
            self._ensure_dir_exists(self.save_path)

            # df_query.sink_ipc(self.save_path)
            df_query.collect.write_parquet(self.save_path, statistics=False)

            # df = pl.scan_parquet(self.save_path)
            logging.info(f"✅ Finished writing Parquet. Time elapsed: {time.time() - write_start:.2f} s")
            
        except PermissionError:
            logging.error("❌🔒 Permission denied when writing Parquet file. Check file permissions.")
        except OSError as e:
            if e.errno == 28:  # No space left on device
                logging.error("❌💽 No space left on device. Free up some disk space and try again.")
            else:
                logging.error(f"❌💻 OS error occurred: {str(e)}")
        except Exception as e:
            logging.error(f"❌ Error during Parquet write: {str(e)}")
            logging.info("📄 Attempting to write as CSV instead...")
            try:
                csv_path = self.save_path.replace('.parquet', '.csv')
                df_query.sink_csv(csv_path)
                logging.info(f"✅ Successfully wrote data as CSV to {csv_path}")
            except Exception as csv_e:
                logging.error(f"❌ Error during CSV write: {str(csv_e)}")
                
    # INFO: @Juan 10/16/24 Added method to ensure the directory exists.
    def _ensure_dir_exists(self, file_path):
        directory = os.path.dirname(file_path)
        if not os.path.exists(directory):
            os.makedirs(directory)
            logging.info(f"📁 Created directory: {directory}")

    def get_turbine_ids(self, turbine_signature, df_query, sort=False):
        turbine_ids = set()
        if "turbine_id" in df_query.collect_schema().names():
            turbine_ids.update(df_query.select("turbine_id").collect().to_series().unique())
        else:
            for col in df_query.collect_schema().names():
                match = re.search(turbine_signature, col)
                if match:
                    turbine_ids.add(match.group())
        if sort:
            if len(re.findall("\\d+", list(turbine_ids)[0])):
                return sorted(turbine_ids, key=lambda tid: int(re.search("\\d+", tid).group(0)))
            else:
                return sorted(turbine_ids)
        else:
            return turbine_ids

    
    def _read_single_file(self, file_set_idx: int, file_number:int, raw_file_path: str, processed_file_path: str) -> pl.LazyFrame:
        
        try:
            start_time = time.time()
            if self.data_format[file_set_idx] == "netcdf":
                with nc.Dataset(raw_file_path, 'r') as dataset:
                    logging.info(f"✅ Scanned {file_number + 1}-th {raw_file_path}")
                    time_var = dataset.variables[self.feature_mapping[file_set_idx]["time"]]
                    time_var = nc.num2date(times=time_var[:], 
                                    units=time_var.units, 
                                    calendar=time_var.calendar, 
                                    only_use_cftime_datetimes=False, 
                                    only_use_python_datetimes=True)
                     
                    data = {
                        **{
                            'turbine_id': re.findall(self.turbine_signature[file_set_idx], os.path.basename(raw_file_path)) * len(time_var),
                            'time': time_var.tolist(),  # Convert to Polars datetime
                        },
                        **{k: dataset.variables[v][:] for k, v in self.feature_mapping[file_set_idx].items() if k not in ["time", "turbine_id"] and v in dataset.variables}
                    }   
                    
                    # If wind_direction variable is not present, calculate it from nacelle_direction and yaw_offset
                    target_features = list(self.feature_mapping[file_set_idx])
                    if "wind_direction" not in target_features:
                        
                        if "nacelle_direction" in target_features:
                            if "yaw_offset_cw" in target_features:
                                delta = 1
                                direc = "cw" 
                            elif "yaw_offset_ccw" in target_features:
                                delta = -1
                                direc = "ccw"
                            else:
                                raise Exception("No wind_direction or yaw_offset variable found in data.")
                            
                            data[f"wind_direction"] = data[f"nacelle_direction"] + delta * data[f"yaw_offset_{direc}"] 
                            del data[f"yaw_offset_{direc}"]
                                
                            del target_features[target_features.index(f"yaw_offset_{direc}")]
                            target_features.append("wind_direction")
                        else:
                            raise Exception("No wind direction, or nacelle direction variable found in data.")

                    # self.turbine_ids = self.turbine_ids.union(set(data["turbine_id"]))

                    # remove the rows with all nans (corresponding to rows where excluded columns would have had a value)
                    # and bundle all values corresponding to identical time stamps together
                    # forward fill missing values
                    
                    available_columns = list(data.keys()) 
                     
                    # counts, bins = np.histogram(x.select(pl.col("time").dt.round(f"{self.dt}s").alias("time").cast(pl.Datetime(time_unit="us")).unique()).sort("time").select(pl.all().diff()).to_pandas()["time"].astype('timedelta64[s]').astype('int').iloc[1:])
                    df_query = pl.LazyFrame(data).fill_nan(None)\
                                                    .with_columns(pl.col("time").dt.round(f"{self.dt}s").alias("time").cast(pl.Datetime(time_unit="us")))\
                                                    .select([cs.contains(feat) for feat in target_features])\
                                                    .filter(pl.any_horizontal(cs.numeric().is_not_null()))
                    # just the turbine ids found in this file
                    turbine_ids = self.get_turbine_ids(self.turbine_signature[file_set_idx], df_query)
                    
            elif self.data_format[file_set_idx] in ["csv", "parquet"]:
                if self.data_format[file_set_idx] == "csv":
                    df_query = pl.scan_csv(raw_file_path, low_memory=False)
                elif self.data_format[file_set_idx] == "parquet":
                    df_query = pl.scan_parquet(raw_file_path)
                    
                logging.info(f"✅ Scanned {file_number + 1}-th {raw_file_path}") 
                
                available_columns = df_query.collect_schema().names()
                assert all(any(bool(re.search(feat, col)) for col in available_columns) for feat in self.source_features[file_set_idx]), "All values in feature_mapping must exist in data columns."

                # Select only relevant columns
                df_query = df_query.select(*[cs.matches(feat) for feat in self.source_features[file_set_idx]])
                source_features = df_query.collect_schema().names()
                
                # Get just the turbine ids found in this file
                turbine_ids = self.get_turbine_ids(self.turbine_signature[file_set_idx], df_query)
                
                # Apply column mapping after selecting relevant columns
                rename_dict = {}
                for src in source_features:
                    feature_type = None
                    tid = None
                    for src_signature in self.source_features[file_set_idx]:
                        if re.search(src_signature, src):
                            feature_type = self.reverse_feature_mapping[file_set_idx][src_signature]
                            tid = re.search(self.turbine_signature[file_set_idx], src)
                            if tid:
                                tid = tid.group()
                    if feature_type and tid:
                        rename_dict[src] = f"{feature_type}_{tid}"
                    elif feature_type:
                        rename_dict[src] = feature_type

                df_query = df_query.rename(rename_dict)
                
                # Cast all numeric columns to Float64
                df_query = df_query.with_columns([pl.col(col).cast(pl.Float64) for col in df_query.collect_schema().names() if any(feat_type in col and feat_type != "time" for feat_type in self.target_features)])
                
                # Fill NaN values with None for uniform 'none' denotation
                df_query = df_query.with_columns(cs.numeric().fill_nan(None))
                
                # If wind_direction variable is not present, calculate it from nacelle_direction and yaw_offset
                target_features = list(self.feature_mapping[file_set_idx])
                if "wind_direction" not in target_features:
                    
                    if "nacelle_direction" in target_features:
                        if "yaw_offset_cw" in target_features:
                            delta = 1
                            direc = "cw" 
                        elif "yaw_offset_ccw" in target_features:
                            delta = -1
                            direc = "ccw"
                        else:
                            raise Exception("No wind_direction or yaw_offset variable found in data.")
                        
                        df_query = df_query\
                            .with_columns([
                                (pl.col(f"nacelle_direction_{tid}") + delta * pl.col(f"yaw_offset_{direc}_{tid}")).mod(360.0)\
                                .alias(f"wind_direction_{tid}") for tid in turbine_ids
                                ])
                        df_query = df_query.select(pl.exclude("^yaw_offset_.*$"))
                        del target_features[target_features.index(f"yaw_offset_{direc}")]
                        target_features.append("wind_direction")
                        # del self.feature_mapping[file_set_idx][f"yaw_offset_{direc}"]
                        # self.feature_mapping[file_set_idx]["wind_direction"] = ""
                    else:
                        raise Exception("No wind direction, or nacelle direction variable found in data.")
                    
                time_type = df_query.collect_schema()["time"]
                if time_type == pl.datatypes.String:
                    df_query = df_query.with_columns([
                                            # Convert time column to datetime
                                            pl.col("time").str.to_datetime().alias("time")
                                        ])
                else:
                    if time_type.time_zone is None:
                        df_query = df_query.with_columns(
                            time=pl.col("time").cast(pl.Datetime(time_unit="us"))
                        )
                    else:
                        df_query = df_query.with_columns(
                            time=pl.col("time").dt.convert_time_zone("UTC").cast(pl.Datetime(time_unit="us"))
                        )
                
                # Check if data is already in wide format
                available_columns = df_query.collect_schema().names()
                
                # remove the rows with all nans (corresponding to rows where excluded columns would have had a value)
                # and bundle all values corresponding to identical time stamps together
                # forward fill missing values
                # counts, bins = np.histogram(df_query.collect().select(pl.col("time").dt.round(f"{self.dt}s").alias("time").cast(pl.Datetime(time_unit="us")).unique()).sort("time").select(pl.all().diff()).to_pandas()["time"].astype('timedelta64[s]').astype('int').iloc[1:])
                df_query = df_query.with_columns(pl.col("time").dt.round(f"{self.dt}s").alias("time"))\
                                    .select([cs.contains(feat) for feat in target_features])\
                                    .filter(pl.any_horizontal(cs.numeric().is_not_null()))
                
            # pivot table to have columns for each turbine and measurement if not originally in wide format
            is_already_wide = all(f"{feature}_{tid}" in available_columns 
                for feature in target_features for tid in turbine_ids if feature != "time")
            if not is_already_wide:
                pivot_features = [col for col in available_columns if col not in ['time', 'turbine_id']]
                df_query = df_query.collect().pivot(
                    index="time",
                    on="turbine_id",
                    values=pivot_features,
                    aggregate_function=pl.element().drop_nulls().first(),
                    sort_columns=True
                ).lazy().sort("time")
            
            assert os.path.exists(os.path.dirname(processed_file_path)), f"Temporary save directory {os.path.dirname(processed_file_path)} does not exist." 
            df_query.collect().write_parquet(processed_file_path, statistics=False)
            logging.info(f"✅ Processed {file_number + 1}-th {raw_file_path} and saved to {processed_file_path}. Time: {time.time() - start_time:.2f} s")
            return processed_file_path
        
        except Exception as e:
            logging.error(f"❌ Error processing file {raw_file_path} and saving to {processed_file_path}: {str(e)}")
            return None

    # INFO: @Juan 10/16/24 Added method to convert to long format. May need refining!!! #UNTESTED
    def _convert_to_long_format(self, df: pl.LazyFrame) -> pl.LazyFrame:
        # It will only trigger when wide_format is False.
        # Identify the columns that contain turbine-specific data
        logging.info("🔄 Converting data to long format")
        turbine_columns = [col for col in df.columns if col != "time"]
        
        # Melt the DataFrame to convert it to long format
        df_long = df.melt(
            id_vars=["time"], 
            value_vars=turbine_columns,
            variable_name="feature",
            value_name="value"
        )
        
        # Extract turbine_id and feature_name from the 'feature' column
        df_long = df_long.with_columns([
            pl.col("feature").str.extract(r"_(\d+)(?:_avg|$)").alias("turbine_id"),
            pl.col("feature").str.replace(r"_\d+(?:_avg|$)", "").alias("feature_name")
        ])
        
        # Pivot the data to have features as columns
        df_final = df_long.pivot(
            index=["time", "turbine_id"],
            columns="feature_name",
            values="value"
        )
        
        # Ensure turbine_id is a string with leading zeros
        df_final = df_final.with_columns(
            pl.col("turbine_id").cast(pl.Int32).cast(pl.Utf8).str.zfill(3)
        )
        
        logging.info("✅ Data pivoted to long format successfully")
        return df_final
    
    # INFO: @Juan 10/16/24 Added method to convert to wide format.
    def convert_to_wide_format(self, df: pl.LazyFrame) -> pl.LazyFrame:
        logging.info("🔄 Converting data to wide format")
        
        # List of features to pivot (excluding 'time' and 'turbine_id')
        pivot_features = [col for col in df.columns if col not in ['time', 'turbine_id']]
        
        # Pivot the data
        df_wide = df.pivot(
            index="time",
            columns="turbine_id",
            values=pivot_features,
            # aggregate_function="first",
            sort_columns=True
        )
        
        logging.info("✅ Data pivoted to wide format successfully")
        return df_wide

    def print_netcdf_structure(self, file_path) -> None: #INFO: @Juan 10/02/24 Changed print to logging
        try:
            with nc.Dataset(file_path, 'r') as dataset:
                logging.info(f"📊 NetCDF File: {os.path.basename(file_path)}")
                logging.info("\n🌐 Global Attributes:")
                for attr in dataset.ncattrs():
                    logging.info(f"  {attr}: {getattr(dataset, attr)}")

                logging.info("\n📏 Dimensions:")
                for dim_name, dim in dataset.dimensions.items():
                    logging.info(f"  {dim_name}: {len(dim)}")

                logging.info("\n🔢 Variables:")
                for var_name, var in dataset.variables.items():
                    logging.info(f"  {var_name}:")
                    logging.info(f"    Dimensions: {var.dimensions}")
                    logging.info(f"    Shape: {var.shape}")
                    logging.info(f"    Data type: {var.dtype}")
                    logging.info("    Attributes:")
                    for attr in var.ncattrs():
                        logging.info(f"      {attr}: {getattr(var, attr)}")

        except Exception as e:
            logging.error(f"❌ Error reading NetCDF file: {e}")

    # INFO: @Juan 10/02/24 Revamped this method to use Polars functions consistently, vectorized where possible, and using type casting for consistency and performance enhancements.

    def convert_time_to_sin(self, df) -> pl.LazyFrame:
        """_summary_
            convert timestamp to cosine and sinusoidal components
        Returns:
            pl.LazyFrame: _description_
        """
        if df is None:
            raise ValueError("⚠️ Data not loaded > call read_multi_netcdf() first.")
        
        df = self.df.with_columns([
            pl.col('time').dt.hour().alias('hour'),
            pl.col('time').dt.ordinal_day().alias('day'),
            pl.col('time').dt.year().alias('year'),
        ])

        # Normalize time features using sin/cos for capturing cyclic patterns using Polars vectorized operations
        df = df.with_columns([
            (2 * np.pi * pl.col('hour') / 24).sin().alias('hour_sin'),
            (2 * np.pi * pl.col('hour') / 24).cos().alias('hour_cos'),
            (2 * np.pi * pl.col('day') / 365).sin().alias('day_sin'),
            (2 * np.pi * pl.col('day') / 365).cos().alias('day_cos'),
            (2 * np.pi * pl.col('year') / 365).sin().alias('year_sin'),
            (2 * np.pi * pl.col('year') / 365).cos().alias('year_cos'),
        ])

        return df

    # DEBUG: @Juan 10/16/24 Check that this is reducing the features correctly.
    def reduce_features(self, df) -> pl.LazyFrame:
        """
        Reduce the DataFrame to include only the specified features that exist in the DataFrame.
        """
        existing_features = [f for f in self.desired_feature_types if any(f in col for col in df.columns)]
        df = df.select([pl.col(col) for col in df.columns if any(feature in col for feature in existing_features)])
        
        # Only filter rows if there are numeric columns
        numeric_cols = df.select(cs.numeric()).columns
        if numeric_cols:
            df = df.filter(pl.any_horizontal(pl.col(numeric_cols).is_not_null()))
        
        logging.info(f"Columns after reduce_features: {df.columns}")
        logging.info(f"Shape after reduce_features: {df.shape}")
        return df

    def normalize_features(self, df) -> pl.LazyFrame:
        """_summary_
            use minmax scaling to normalize non-temporal features
        Returns:
            pl.LazyFrame: _description_
        """
        if df is None:
            raise ValueError("⚠️ Data not loaded > call read_multi_netcdf() first.")
        
        features_to_normalize = [col for col in self.df.columns
                                 if all(c not in col for c in ['time', 'hour', 'day', 'year'])]
        
        scaler = MinMaxScaler()
        normalized_data = scaler.fit_transform(self.df.select(features_to_normalize).to_numpy())
        normalized_df = pl.DataFrame(normalized_data, schema=features_to_normalize)
        
        df = df.drop(features_to_normalize).hstack(normalized_df)
        return df
    
    def create_sequences(self, df, target_turbine: str, 
                         features: list[str] | None = None, 
                         sequence_length: int = 600, 
                         prediction_horizon: int = 240) -> tuple[np.ndarray, np.ndarray, list[str], int, int]:
        
        features = [col for col in df.columns if col not in [f'TurbineWindMag_{target_turbine}_u', f'TurbineWindMag_{target_turbine}_v']]
        y_columns = [f'TurbineWindMag_{target_turbine}_u', f'TurbineWindMag_{target_turbine}_v']
        
        X_data = df.select(features).collect(streaming=True).to_numpy()
        y_data = df.select(y_columns).collect(streaming=True).to_numpy()
        
        X = np.array([X_data[i:i + sequence_length] for i in range(len(X_data) - sequence_length - prediction_horizon + 1)])
        y = np.array([y_data[i:i + prediction_horizon] for i in range(sequence_length, len(y_data) - prediction_horizon + 1)])
        
        return X, y, features, sequence_length, prediction_horizon

    # INFO: @Juan 10/14/24 Added method to format SMARTEOLE data. (TEMPORARY)
    def format_smarteole_data(self, df: pl.LazyFrame) -> pl.LazyFrame:
        # Implement the formatting logic for SMARTEOLE data
        # This method should apply the necessary transformations as shown in the format_dataframes function
        
        # Example of some transformations:
        df = df.with_columns([
            (pl.col("is_operation_normal_000").cast(pl.Boolean()).not_()).alias("is_operation_normal_000"),
            (pl.col("is_operation_normal_001").cast(pl.Boolean()).not_()).alias("is_operation_normal_001"),
            # ... (repeat for other turbines)
        ])
        
        df = df.with_columns([
            pl.when(pl.col("control_mode") == 0).then("baseline")
              .when(pl.col("control_mode") == 1).then("controlled")
              .otherwise(pl.col("control_mode")).alias("control_mode")
        ])
        
        # Add more transformations as needed
        
        return df

    # INFO: @Juan 10/14/24 Added method to load and process data. (TEMPORARY)
    def load_and_process_data(self) -> pl.LazyFrame:
        df = self.read_multi_files()
        if df is not None:
            df = self.format_smarteole_data(df)
            df = self.convert_time_to_sin(df)
            df = self.normalize_features(df)
        return df<|MERGE_RESOLUTION|>--- conflicted
+++ resolved
@@ -294,10 +294,6 @@
                                         key=lambda df: 
                                             df.select(pl.col("time").first()).collect().item())
                         
-<<<<<<< HEAD
-                        # for file_set_idx in range(len(self.file_paths))
-=======
->>>>>>> 4467445d
                         start_time_1 = df_query[0].select(pl.col("time").first()).collect().item() 
                         end_time_1 = df_query[0].select(pl.col("time").last()).collect().item()
                         for i in range(len(df_query) - 1):
@@ -314,7 +310,6 @@
                                                 .group_by("time").agg(cs.numeric().mean()).sort(by="time")
                                 df_query[i + 1] = df_query[i + 1].slice(1, None)
                             elif (start_time_2 - end_time_1 != np.timedelta64(self.dt, 's')):
-<<<<<<< HEAD
                                 if df_query[i].select(pl.col("file_set_idx").first()).collect().item() == df_query[i + 1].select(pl.col("file_set_idx").first()).collect().item():
                                     df_query[i] = pl.concat([df_query[i],
                                             df_query[i].select(pl.datetime_range(
@@ -335,17 +330,7 @@
                                                 closed="none",
                                                 time_unit=df_query[i].collect_schema()["time"].time_unit).alias("time"))\
                                                     .with_columns(file_set_idx=pl.lit(-1))], how="diagonal")
-                                     
-=======
-                                df_query[i] = pl.concat([df_query[i],
-                                        df_query[i].select(pl.datetime_range(
-                                            start=end_time_1,
-                                            end=start_time_2,
-                                            interval=f"{self.dt}s", 
-                                            closed="none",
-                                            time_unit=df_query[i].collect_schema()["time"].time_unit).alias("time"))], how="diagonal")
                             
->>>>>>> 4467445d
                             assert df_query[i].select((pl.col("time").diff().slice(1) == pl.col("time").diff().last()).all()).collect().item() and \
                                  (df_query[i + 1].select(pl.col("time").first()).collect().item() - df_query[i].select(pl.col("time").last()).collect().item() == np.timedelta64(self.dt, 's'))
                             
@@ -370,10 +355,7 @@
                         
                         logging.info(f"Filling final, used ram = {virtual_memory().percent}%")
                         # for data with different file_set_idx, don't forward fill
-<<<<<<< HEAD
                         # TODO TEST
-=======
->>>>>>> 4467445d
                         for file_set_idx in range(len(self.file_paths)):
                              df_query = df_query.with_columns(
                                  pl.when(pl.col("file_set_idx") == file_set_idx)
