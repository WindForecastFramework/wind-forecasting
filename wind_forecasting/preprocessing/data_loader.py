--- conflicted
+++ resolved
@@ -47,23 +47,13 @@
 
         # Get all the wts in the folder
         self.file_paths = glob.glob(f"{data_dir}/{file_signature}")
-<<<<<<< HEAD
-        self.file_prefix = re.match(r"(.*)(?=\*)", file_signature)[0]
-        self.multiprocessor = multiprocessor
-        self.sequence_length = sequence_length
-        self.prediction_horizon = prediction_horizon
-        self.X = None
-        self.y = None
-        self.feature_names = None
-        self.df = None
-=======
+
         if not self.file_paths:
             raise FileExistsError(f"File with signature {file_signature} in directory {data_dir} doesn't exist.")
 
         self.multiprocessor = multiprocessor
         self.dt = dt
         self.save_path = save_path
->>>>>>> 5d535c07
 
     def print_netcdf_structure(self, file_path) -> None: #INFO: @Juan 10/02/24 Changed print to logging
         try:
@@ -117,14 +107,7 @@
 
         if (self.multiprocessor == "mpi" and (comm_rank := MPI.COMM_WORLD.Get_rank()) == 0) \
             or (self.multiprocessor != "mpi") or (self.multiprocessor is None):
-<<<<<<< HEAD
-            if dfs:
-                self.df = pl.concat([df for df in dfs if df is not None]).sort(["turbine_id", "time"])
-                # combined_df.set_index(['turbine_id', 'time'], inplace=True)
-                # logging.info(f"Combined DataFrame shape: {combined_df.shape}")
-                # logging.info(f"Unique turbine IDs: {combined_df['turbine_id'].unique()}")
-                return self.df
-=======
+
             if [df for df in df_query if df is not None]:
                 df_query = pl.concat([df for df in df_query if df is not None]).sort(["turbine_id", "time"])
                 df_query.collect(streaming=True).write_parquet(self.save_path)
@@ -132,17 +115,13 @@
                 # logging.info(f"Combined DataFrame shape: {combined_df.shape}")
                 # logging.info(f"Unique turbine IDs: {combined_df['turbine_id'].unique()}")
                 return df_query
->>>>>>> 5d535c07
             
             logging.warning("No data frames were created.")
             return None
 
     # INFO: @Juan 10/02/24 Revamped this method to use Polars functions consistently, vectorized where possible, and using type casting for consistency and performance enhancements.
-<<<<<<< HEAD
-    def convert_time_to_sin(self) -> pl.DataFrame:
-=======
+
     def convert_time_to_sin(self, df) -> pl.LazyFrame:
->>>>>>> 5d535c07
         """_summary_
             convert timestamp to cosine and sinusoidal components
         Returns:
@@ -169,34 +148,27 @@
 
         return self.df
 
-<<<<<<< HEAD
-    def reduce_features(self) -> pl.DataFrame:
-=======
+
     def reduce_features(self, df) -> pl.LazyFrame:
->>>>>>> 5d535c07
         """_summary_
 
         Returns:
             pl.LazyFrame: _description_
         """
-        self.df = self.df.select(self.features).filter(pl.any_horizontal(cs.numeric().is_not_null()))
-        return self.df
-
-<<<<<<< HEAD
-    def normalize_features(self) -> pl.DataFrame:
-=======
+        df = df.select(self.features).filter(pl.any_horizontal(cs.numeric().is_not_null()))
+        return df
+
     def resample(self, df) -> pl.LazyFrame:
         return df.with_columns(pl.col("time").dt.round(f"{self.dt}s").alias("time"))\
                  .group_by("turbine_id", "time").agg(cs.numeric().drop_nulls().first()).sort(["turbine_id", "time"])
 
     def normalize_features(self, df) -> pl.LazyFrame:
->>>>>>> 5d535c07
         """_summary_
             use minmax scaling to normalize non-temporal features
         Returns:
             pl.LazyFrame: _description_
         """
-        if self.df is None:
+        if df is None:
             raise ValueError("Data not loaded > call read_multi_netcdf() first.")
         
         features_to_normalize = [col for col in self.df.columns
@@ -206,28 +178,13 @@
         normalized_data = scaler.fit_transform(self.df.select(features_to_normalize).to_numpy())
         normalized_df = pl.DataFrame(normalized_data, schema=features_to_normalize)
         
-        self.df = self.df.drop(features_to_normalize).hstack(normalized_df)
-        return self.df
-    
-<<<<<<< HEAD
-    # INFO: @Juan 10/02/24 Explicitly convert to numpy and back to DF to ensure 
-        compatibility with MinMaxScaler
-        normalized_data = MinMaxScaler().fit_transform(self.df.select(features_to_normalize).
-        to_numpy())
-    # INFO: @Juan 10/02/24 Hstack (grow horizontally) the normalized data df back to the 
-        original DF
-        return df.drop(features_to_normalize).hstack(pl.DataFrame(normalized_data, 
-        schema=features_to_normalize))
-        
-    def create_sequences(self, target_turbine: str):
-        if self.df is None:
-            raise ValueError("ERROR: Data has not been loaded! > call read_multi_netcdf() first")
-=======
+        df = df.drop(features_to_normalize).hstack(normalized_df)
+        return df
+    
     def create_sequences(self, df, target_turbine: str, 
                          features: list[str] | None = None, 
                          sequence_length: int = 600, 
                          prediction_horizon: int = 240) -> tuple[np.ndarray, np.ndarray, list[str], int, int]:
->>>>>>> 5d535c07
         
         features = [col for col in df.columns if col not in [f'TurbineWindMag_{target_turbine}_u', f'TurbineWindMag_{target_turbine}_v']]
         y_columns = [f'TurbineWindMag_{target_turbine}_u', f'TurbineWindMag_{target_turbine}_v']
@@ -238,14 +195,7 @@
         X = np.array([X_data[i:i + sequence_length] for i in range(len(X_data) - sequence_length - prediction_horizon + 1)])
         y = np.array([y_data[i:i + prediction_horizon] for i in range(sequence_length, len(y_data) - prediction_horizon + 1)])
         
-<<<<<<< HEAD
-    def get_prepared_data(self) -> tuple[pl.DataFrame, np.ndarray, np.ndarray, list[str], int, int]:
-        if self.X is None or self.y is None:
-            raise ValueError("ERROR: Sequences have not been created! > call create_sequences() first")
-        return self.df, self.X, self.y, self.feature_names, self.sequence_length, self.prediction_horizon
-=======
         return X, y, features, sequence_length, prediction_horizon
->>>>>>> 5d535c07
     
     def _read_single_netcdf(self, file_path: str) -> pl.DataFrame:
         """_summary_
@@ -259,18 +209,11 @@
         try:
             with nc.Dataset(file_path, 'r') as dataset:
                 time = dataset.variables['date']
-<<<<<<< HEAD
-                # INFO: @Juan 10/02/24 Changed pandas to polars for time conversion pl.from_numpy
-                # BUG: Time is not being converted correctly, check if this new implementation with polars is working!
-                # time = pd_to_datetime(nc.num2date(times=time[:], units=time.units, calendar=time.calendar, only_use_cftime_datetimes=False, only_use_python_datetimes=True))
-                time = pl.from_numpy(nc.num2date(times=time[:], units=time.units, calendar=time.calendar, only_use_cftime_datetimes=False, only_use_python_datetimes=True))
-
-                # NOTE: Future work: Have config file to define turbine feature names in data etc
-=======
+
+                #time = pl.from_numpy(nc.num2date(times=time[:], units=time.units, calendar=time.calendar, only_use_cftime_datetimes=False, only_use_python_datetimes=True))
                 time = pd_to_datetime(nc.num2date(times=time[:], units=time.units, calendar=time.calendar, only_use_cftime_datetimes=False, only_use_python_datetimes=True))
                 
                 # TODO add column mapping
->>>>>>> 5d535c07
                 data = {
                     'turbine_id': [os.path.basename(file_path).split('.')[-2]] * dataset.variables["date"].shape[0],
                     'time': time,
