### This file contains class and method to: 
### - load the scada data, 
### - convert timestamps to datetime objects
### - convert circular measurements to sinusoidal measurements
### - normalize data

import glob
import os
import logging
from concurrent.futures import ProcessPoolExecutor

import netCDF4 as nc
import polars as pl
import polars.selectors as cs
from pandas import to_datetime as pd_to_datetime
import numpy as np
from sklearn.preprocessing import MinMaxScaler
from mpi4py import MPI
from mpi4py.futures import MPICommExecutor

SECONDS_PER_MINUTE = np.float64(60)
SECONDS_PER_HOUR = SECONDS_PER_MINUTE * 60
SECONDS_PER_DAY = SECONDS_PER_HOUR * 24
SECONDS_PER_YEAR = SECONDS_PER_DAY * 365  # non-leap year, 365 days

# INFO: @Juan 10/02/24 Set Looging up
logging.basicConfig(level=logging.INFO, format='%(asctime)s - %(levelname)s - %(message)s')

class DataLoader:
    """_summary_
       - load the scada data, 
       - convert timestamps to datetime objects
       - convert circular measurements to sinusoidal measurements
       - normalize data 
    """
    def __init__(self, data_dir: str = r"/Users/ahenry/Documents/toolboxes/wind_forecasting/examples/data", 
                 file_signature: str = r"kp.turbine.z02.b0.*.wt*.nc", 
                 save_path: str = r"/Users/ahenry/Documents/toolboxes/wind_forecasting/examples/data/kp.turbine.zo2.b0.raw.parquet",
<<<<<<< HEAD
                 multiprocessor: str | None = None,
                 features: list[str] = None,
                 dt: int | None = 5):
        
        if features is None:
            self.features = ["time", "turbine_id", "turbine_status", "turbine_availability", "wind_direction", "wind_speed", "power_output"]
        else:
            self.features = features
=======
                 multiprocessor: str | None = None, features: list[str] | None = None, dt: float | None = None,
                 sequence_length: int = 600, prediction_horizon: int = 240):
        
        self.features = features or ["time", "turbine_id", "turbine_status", "wind_direction", "wind_speed", "power_output", "nacelle_direction"]
>>>>>>> b265c2a5

        # Get all the wts in the folder
        self.file_paths = glob.glob(f"{data_dir}/{file_signature}")
        if not self.file_paths:
            raise FileExistsError(f"File with signature {file_signature} in directory {data_dir} doesn't exist.")
<<<<<<< HEAD

        self.multiprocessor = multiprocessor
        self.dt = dt
        self.save_path = save_path
=======
        self.save_path = save_path
        self.multiprocessor = multiprocessor
        self.dt = dt
        self.sequence_length = sequence_length
        self.prediction_horizon = prediction_horizon
        self.X = None
        self.y = None
>>>>>>> b265c2a5

    def print_netcdf_structure(self, file_path) -> None: #INFO: @Juan 10/02/24 Changed print to logging
        try:
            with nc.Dataset(file_path, 'r') as dataset:
                logging.info(f"NetCDF File: {os.path.basename(file_path)}")
                logging.info("\nGlobal Attributes:")
                for attr in dataset.ncattrs():
                    logging.info(f"  {attr}: {getattr(dataset, attr)}")

                logging.info("\nDimensions:")
                for dim_name, dim in dataset.dimensions.items():
                    logging.info(f"  {dim_name}: {len(dim)}")

                logging.info("\nVariables:")
                for var_name, var in dataset.variables.items():
                    logging.info(f"  {var_name}:")
                    logging.info(f"    Dimensions: {var.dimensions}")
                    logging.info(f"    Shape: {var.shape}")
                    logging.info(f"    Data type: {var.dtype}")
                    logging.info("    Attributes:")
                    for attr in var.ncattrs():
                        logging.info(f"      {attr}: {getattr(var, attr)}")

        except Exception as e:
            logging.error(f"Error reading NetCDF file: {e}")
<<<<<<< HEAD
    
    def read_multi_netcdf(self) -> pl.LazyFrame | None:
=======

    def read_multi_netcdf(self): # -> pl.LazyFrame | None:
>>>>>>> b265c2a5
        """_summary_

        Returns:
            _type_: _description_
        """
<<<<<<< HEAD
        
=======
>>>>>>> b265c2a5
        if self.multiprocessor is not None:
            if self.multiprocessor == "mpi":
                comm_size = MPI.COMM_WORLD.Get_size()
                executor = MPICommExecutor(MPI.COMM_WORLD, root=0)
            elif self.multiprocessor == "cf":
                executor = ProcessPoolExecutor()

            with executor as run_simulations_exec:
                if self.multiprocessor == "mpi":
                    run_simulations_exec.max_workers = comm_size
                
                futures = [run_simulations_exec.submit(self._read_single_netcdf, file_path=file_path) for file_path in self.file_paths]
<<<<<<< HEAD
                df_query = [fut.result() for fut in futures]
        else:
            df_query  = []
            for file_path in self.file_paths:
                df_query.append(self._read_single_netcdf(file_path))
=======

                df_query = [fut.result() for fut in futures]
        else:
            df_query = []
            for file_path in self.file_paths:
                df_query.append(self._read_single_netcdf(self, file_path=file_path))
>>>>>>> b265c2a5

        if (self.multiprocessor == "mpi" and (comm_rank := MPI.COMM_WORLD.Get_rank()) == 0) \
            or (self.multiprocessor != "mpi") or (self.multiprocessor is None):
            if [df for df in df_query if df is not None]:
                df_query = pl.concat([df for df in df_query if df is not None]).sort(["turbine_id", "time"])
                df_query.collect(streaming=True).write_parquet(self.save_path)
<<<<<<< HEAD
                # combined_df.set_index(['turbine_id', 'time'], inplace=True)
                # logging.info(f"Combined DataFrame shape: {combined_df.shape}")
                # logging.info(f"Unique turbine IDs: {combined_df['turbine_id'].unique()}")
=======
                # print(f"Combined LazyFrame shape: {dfs.shape}")
                # print(f"Unique turbine IDs: {dfs['turbine_id'].unique()}")
>>>>>>> b265c2a5
                return df_query
            
            logging.warning("No data frames were created.")
            return None

<<<<<<< HEAD
    # INFO: @Juan 10/02/24 Revamped this method to use Polars functions consistently, vectorized where possible, and using type casting for consistency and performance enhancements.
=======
>>>>>>> b265c2a5
    def convert_time_to_sin(self, df) -> pl.LazyFrame:
        """_summary_
            convert timestamp to cosine and sinusoidal components
        Returns:
<<<<<<< HEAD
            pl.LaxyFrame: _description_
=======
            pl.LazyFrame: _description_
>>>>>>> b265c2a5
        """
        if df is None:
            raise ValueError("Data not loaded > call read_multi_netcdf() first.")
        
        # Convert Time to float64 for accurate division and create time features (hour, day, year) using Polars vectorized operations
        df = df.with_columns([
            pl.col('Time').cast(pl.Float64),
            (pl.col('Time') % SECONDS_PER_DAY / SECONDS_PER_HOUR).alias('hour'),
            ((pl.col('Time') // SECONDS_PER_DAY) % 365).cast(pl.Int32).alias('day'),
            (pl.col('Time') // SECONDS_PER_YEAR).cast(pl.Int32).alias('year'),
        ])

        # Normalize time features using sin/cos for capturing cyclic patterns using Polars vectorized operations
        df = df.with_columns([
            pl.sin(2 * np.pi * pl.col('hour') / 24).alias('hour_sin'),
            pl.cos(2 * np.pi * pl.col('hour') / 24).alias('hour_cos'),
            pl.sin(2 * np.pi * pl.col('day') / 365).alias('day_sin'),
            pl.cos(2 * np.pi * pl.col('day') / 365).alias('day_cos'),
            pl.sin(2 * np.pi * pl.col('year')).alias('year_sin'),
            pl.cos(2 * np.pi * pl.col('year')).alias('year_cos'),
        ])

        return df

    def reduce_features(self, df) -> pl.LazyFrame:
        """_summary_

        Returns:
            pl.LazyFrame: _description_
        """
        return df.select(self.features).filter(pl.any_horizontal(cs.numeric().is_not_null()))

    def resample(self, df) -> pl.LazyFrame:
<<<<<<< HEAD
        return df.with_columns(pl.col("time").dt.round(f"{self.dt}s").alias("time"))\
                 .group_by("turbine_id", "time").agg(cs.numeric().drop_nulls().first()).sort(["turbine_id", "time"])

=======
        """_summary_

        Args:
            df (_type_): _description_
            dt (_type_): _description_

        Returns:
            pl.LazyFrame: _description_
        """
        # return df.sort(["turbine_id", "time"])\
        # .group_by_dynamic(index_column="time", group_by="turbine_id", every=f"{dt}s", period=f"{dt}s", closed="right")\
        # .agg(pl.all().first())
        return df.with_columns(pl.col("time").dt.round(f"{self.dt}s").alias("time"))\
                 .group_by("turbine_id", "time").agg(cs.numeric().drop_nulls().first()).sort(["turbine_id", "time"])
    
>>>>>>> b265c2a5
    def normalize_features(self, df) -> pl.LazyFrame:
        """_summary_
            use minmax scaling to normalize non-temporal features
        Returns:
            pl.LazyFrame: _description_
        """
        if self.df is None:
            raise ValueError("Data not loaded > call read_multi_netcdf() first.")
        
        # Normalize non-time features
        features_to_normalize = [col for col in df.columns
                                 if all(c not in col for c in ['Time', 'hour', 'day', 'year'])]
        
        # INFO: @Juan 10/02/24 Explicitly convert to numpy and back to DF to ensure compatibility with MinMaxScaler
        normalized_data = MinMaxScaler().fit_transform(self.df.select(features_to_normalize).to_numpy())
        # INFO: @Juan 10/02/24 Hstack (grow horizontally) the normalized data df back to the original DF
        return df.drop(features_to_normalize).hstack(pl.DataFrame(normalized_data, schema=features_to_normalize))
    
    def create_sequences(self, df, target_turbine: str, 
                         features: list[str] | None = None, 
                         sequence_length: int = 600, 
                         prediction_horizon: int = 240) -> tuple[np.ndarray, np.ndarray, list[str], int, int]:
        
        features = [col for col in df.columns if col not in [f'TurbineWindMag_{target_turbine}_u', f'TurbineWindMag_{target_turbine}_v']]
        y_columns = [f'TurbineWindMag_{target_turbine}_u', f'TurbineWindMag_{target_turbine}_v']
        
        X_data = df.select(features).collect(streaming=True).to_numpy()
        y_data = df.select(y_columns).collect(streaming=True).to_numpy()
        
        X = np.array([X_data[i:i + sequence_length] for i in range(len(X_data) - sequence_length - prediction_horizon + 1)])
        y = np.array([y_data[i:i + prediction_horizon] for i in range(sequence_length, len(y_data) - prediction_horizon + 1)])
        
        return X, y, features, sequence_length, prediction_horizon
    
    def _read_single_netcdf(self, file_path: str) -> pl.DataFrame:
        """_summary_

        Args:
            file_path (_type_): _description_

        Returns:
            _type_: _description_
        """
        try:
            with nc.Dataset(file_path, 'r') as dataset:
                time = dataset.variables['date']
                time = pd_to_datetime(nc.num2date(times=time[:], units=time.units, calendar=time.calendar, only_use_cftime_datetimes=False, only_use_python_datetimes=True))
                
                # TODO add column mapping
                data = {
                    'turbine_id': [os.path.basename(file_path).split('.')[-2]] * dataset.variables["date"].shape[0],
                    'time': time,
                    'turbine_status': dataset.variables['WTUR.TurSt'][:],
                    'wind_direction': dataset.variables['WMET.HorWdDir'][:],
                    'wind_speed': dataset.variables['WMET.HorWdSpd'][:],
                    'power_output': dataset.variables['WTUR.W'][:],
                    'nacelle_direction': dataset.variables['WNAC.Dir'][:]
                }
                
<<<<<<< HEAD
                df_query = pl.LazyFrame(data).group_by("turbine_id", "time").agg(
                    # remove the rows with all nans (corresponding to rows where excluded columns would have had a value)
                    # and bundle all values corresponding to identical time stamps together
                    cs.numeric().drop_nans().first()
                ).fill_nan(None)
                df_query = self.reduce_features(df_query)
                if self.dt is not None:
                    df_query = self.resample(df_query)

                del data
                
                logging.info(f"Processed {file_path}") #, shape: {df.shape}")
                return df_query
            
=======
                df_query = pl.LazyFrame(data)\
                    .group_by("turbine_id", "time").agg(
                    # remove the rows with all nans (corresponding to rows where excluded columns would have had a value)
                    # and bundle all values corresponding to identical time stamps together
                    cs.numeric().drop_nans().first()
                )

                df_query = self.reduce_features(df_query)

                if self.dt is not None:
                    df_query = self.resample(df_query)

                # print(df_query.explain(streaming=True))

                del data
                # del df_query

                print(f"\nProcessed {file_path}") #, shape: {df.shape}")
                return df_query
>>>>>>> b265c2a5
        except Exception as e:
            print(f"\nError processing {file_path}: {e}")

if __name__ == "__main__":
    from sys import platform
    
    if platform == "darwin":
        DATA_DIR = "/Users/ahenry/Documents/toolboxes/wind_forecasting/examples/data"
        PL_SAVE_PATH = "/Users/ahenry/Documents/toolboxes/wind_forecasting/examples/data/kp.turbine.zo2.b0.raw.parquet"
        FILE_SIGNATURE = "kp.turbine.z02.b0.20220301.*.*.nc"
        MULTIPROCESSOR = "cf"
        TURBINE_INPUT_FILEPATH = "/Users/ahenry/Documents/toolboxes/wind_forecasting/examples/inputs/ge_282_127.yaml"
        FARM_INPUT_FILEPATH = "/Users/ahenry/Documents/toolboxes/wind_forecasting/examples/inputs/gch_KP_v4.yaml"
    elif platform == "linux":
        DATA_DIR = "/pl/active/paolab/awaken_data/kp.turbine.z02.b0/"
        PL_SAVE_PATH = "/scratch/alpine/aohe7145/awaken_data/kp.turbine.zo2.b0.raw.parquet"
        FILE_SIGNATURE = "kp.turbine.z02.b0.*.*.*.nc"
        MULTIPROCESSOR = "mpi"
        TURBINE_INPUT_FILEPATH = "/projects/aohe7145/toolboxes/wind-forecasting/examples/inputs/ge_282_127.yaml"
        FARM_INPUT_FILEPATH = "/projects/aohe7145/toolboxes/wind-forecasting/examples/inputs/gch_KP_v4.yaml"
<<<<<<< HEAD
    
    DT = 5
    RUN_ONCE = (MULTIPROCESSOR == "mpi" and (comm_rank := MPI.COMM_WORLD.Get_rank()) == 0) or (MULTIPROCESSOR != "mpi") or (MULTIPROCESSOR is None)

    if RUN_ONCE:
        data_loader = DataLoader(data_dir=DATA_DIR, file_signature=FILE_SIGNATURE, save_path=PL_SAVE_PATH,
                                 multiprocessor=MULTIPROCESSOR, dt=DT,
                         features=["time", "turbine_id", "turbine_status", "wind_direction", "wind_speed", "power_output", "nacelle_direction"])
        
        if os.path.exists(data_loader.save_path):
            # Note that the order of the columns in the provided schema must match the order of the columns in the CSV being read.
            schema = pl.Schema({"turbine_id": pl.String(),
                                "time": pl.Datetime(time_unit="ms"),
                                "turbine_status": pl.Float64,
                                "wind_direction": pl.Float64,
                                "wind_speed": pl.Float64,
                                "power_output": pl.Float64,
                                "nacelle_direction": pl.Float64,
                            })
            
            df_query = pl.scan_parquet(source=data_loader.save_path, hive_schema=schema)
        else:
            df_query = data_loader.read_multi_netcdf()
=======
    
    DT = 5
    RUN_ONCE = (MULTIPROCESSOR == "mpi" and (comm_rank := MPI.COMM_WORLD.Get_rank()) == 0) or (MULTIPROCESSOR != "mpi") or (MULTIPROCESSOR is None)

    if RUN_ONCE:
        data_loader = DataLoader(data_dir=DATA_DIR, file_signature=FILE_SIGNATURE, save_path=PL_SAVE_PATH,
                                 multiprocessor=MULTIPROCESSOR, dt=DT,
                         features=["time", "turbine_id", "turbine_status", "wind_direction", "wind_speed", "power_output", "nacelle_direction"])
        # data_loader.print_netcdf_structure(data_loader.file_paths[0])
    
    if os.path.exists(data_loader.save_path):
        # Note that the order of the columns in the provided schema must match the order of the columns in the CSV being read.
        schema = pl.Schema({"turbine_id": pl.String(),
                            "time": pl.Datetime(time_unit="ms"),
                            "turbine_status": pl.Float64,
                            "wind_direction": pl.Float64,
                            "wind_speed": pl.Float64,
                            "power_output": pl.Float64,
                            "nacelle_direction": pl.Float64,
                        })
        
        df_query = pl.scan_parquet(source=data_loader.save_path, hive_schema=schema)
    else:
        df_query = data_loader.read_multi_netcdf()
        # df_query.sink_parquet(PL_SAVE_PATH)

    # print(df_query.explain(streaming=True))

    # from wind_forecasting.preprocessing.data_inspector import DataInspector
    # data_inspector = DataInspector(turbine_input_filepath=TURBINE_INPUT_FILEPATH, farm_input_filepath=FARM_INPUT_FILEPATH)
    # data_inspector.plot_wind_speed_power(df_query, turbine_ids=["wt073"])
    # data_inspector.plot_wind_speed_weibull(df_query, turbine_ids=["wt073"])
    # data_inspector.plot_wind_rose(df_query, turbine_ids=["wt073"])
    # data_inspector.plot_boxplot_wind_speed_direction(df_query, turbine_ids=["wt073"])
    # data_inspector.plot_time_series(df_query, turbine_ids=["wt073"])
>>>>>>> b265c2a5
<|MERGE_RESOLUTION|>--- conflicted
+++ resolved
@@ -36,7 +36,6 @@
     def __init__(self, data_dir: str = r"/Users/ahenry/Documents/toolboxes/wind_forecasting/examples/data", 
                  file_signature: str = r"kp.turbine.z02.b0.*.wt*.nc", 
                  save_path: str = r"/Users/ahenry/Documents/toolboxes/wind_forecasting/examples/data/kp.turbine.zo2.b0.raw.parquet",
-<<<<<<< HEAD
                  multiprocessor: str | None = None,
                  features: list[str] = None,
                  dt: int | None = 5):
@@ -45,31 +44,15 @@
             self.features = ["time", "turbine_id", "turbine_status", "turbine_availability", "wind_direction", "wind_speed", "power_output"]
         else:
             self.features = features
-=======
-                 multiprocessor: str | None = None, features: list[str] | None = None, dt: float | None = None,
-                 sequence_length: int = 600, prediction_horizon: int = 240):
-        
-        self.features = features or ["time", "turbine_id", "turbine_status", "wind_direction", "wind_speed", "power_output", "nacelle_direction"]
->>>>>>> b265c2a5
 
         # Get all the wts in the folder
         self.file_paths = glob.glob(f"{data_dir}/{file_signature}")
         if not self.file_paths:
             raise FileExistsError(f"File with signature {file_signature} in directory {data_dir} doesn't exist.")
-<<<<<<< HEAD
 
         self.multiprocessor = multiprocessor
         self.dt = dt
         self.save_path = save_path
-=======
-        self.save_path = save_path
-        self.multiprocessor = multiprocessor
-        self.dt = dt
-        self.sequence_length = sequence_length
-        self.prediction_horizon = prediction_horizon
-        self.X = None
-        self.y = None
->>>>>>> b265c2a5
 
     def print_netcdf_structure(self, file_path) -> None: #INFO: @Juan 10/02/24 Changed print to logging
         try:
@@ -95,22 +78,14 @@
 
         except Exception as e:
             logging.error(f"Error reading NetCDF file: {e}")
-<<<<<<< HEAD
     
     def read_multi_netcdf(self) -> pl.LazyFrame | None:
-=======
-
-    def read_multi_netcdf(self): # -> pl.LazyFrame | None:
->>>>>>> b265c2a5
         """_summary_
 
         Returns:
             _type_: _description_
         """
-<<<<<<< HEAD
-        
-=======
->>>>>>> b265c2a5
+        
         if self.multiprocessor is not None:
             if self.multiprocessor == "mpi":
                 comm_size = MPI.COMM_WORLD.Get_size()
@@ -123,52 +98,31 @@
                     run_simulations_exec.max_workers = comm_size
                 
                 futures = [run_simulations_exec.submit(self._read_single_netcdf, file_path=file_path) for file_path in self.file_paths]
-<<<<<<< HEAD
                 df_query = [fut.result() for fut in futures]
         else:
             df_query  = []
             for file_path in self.file_paths:
                 df_query.append(self._read_single_netcdf(file_path))
-=======
-
-                df_query = [fut.result() for fut in futures]
-        else:
-            df_query = []
-            for file_path in self.file_paths:
-                df_query.append(self._read_single_netcdf(self, file_path=file_path))
->>>>>>> b265c2a5
 
         if (self.multiprocessor == "mpi" and (comm_rank := MPI.COMM_WORLD.Get_rank()) == 0) \
             or (self.multiprocessor != "mpi") or (self.multiprocessor is None):
             if [df for df in df_query if df is not None]:
                 df_query = pl.concat([df for df in df_query if df is not None]).sort(["turbine_id", "time"])
                 df_query.collect(streaming=True).write_parquet(self.save_path)
-<<<<<<< HEAD
                 # combined_df.set_index(['turbine_id', 'time'], inplace=True)
                 # logging.info(f"Combined DataFrame shape: {combined_df.shape}")
                 # logging.info(f"Unique turbine IDs: {combined_df['turbine_id'].unique()}")
-=======
-                # print(f"Combined LazyFrame shape: {dfs.shape}")
-                # print(f"Unique turbine IDs: {dfs['turbine_id'].unique()}")
->>>>>>> b265c2a5
                 return df_query
             
             logging.warning("No data frames were created.")
             return None
 
-<<<<<<< HEAD
     # INFO: @Juan 10/02/24 Revamped this method to use Polars functions consistently, vectorized where possible, and using type casting for consistency and performance enhancements.
-=======
->>>>>>> b265c2a5
     def convert_time_to_sin(self, df) -> pl.LazyFrame:
         """_summary_
             convert timestamp to cosine and sinusoidal components
         Returns:
-<<<<<<< HEAD
-            pl.LaxyFrame: _description_
-=======
             pl.LazyFrame: _description_
->>>>>>> b265c2a5
         """
         if df is None:
             raise ValueError("Data not loaded > call read_multi_netcdf() first.")
@@ -202,27 +156,9 @@
         return df.select(self.features).filter(pl.any_horizontal(cs.numeric().is_not_null()))
 
     def resample(self, df) -> pl.LazyFrame:
-<<<<<<< HEAD
         return df.with_columns(pl.col("time").dt.round(f"{self.dt}s").alias("time"))\
                  .group_by("turbine_id", "time").agg(cs.numeric().drop_nulls().first()).sort(["turbine_id", "time"])
 
-=======
-        """_summary_
-
-        Args:
-            df (_type_): _description_
-            dt (_type_): _description_
-
-        Returns:
-            pl.LazyFrame: _description_
-        """
-        # return df.sort(["turbine_id", "time"])\
-        # .group_by_dynamic(index_column="time", group_by="turbine_id", every=f"{dt}s", period=f"{dt}s", closed="right")\
-        # .agg(pl.all().first())
-        return df.with_columns(pl.col("time").dt.round(f"{self.dt}s").alias("time"))\
-                 .group_by("turbine_id", "time").agg(cs.numeric().drop_nulls().first()).sort(["turbine_id", "time"])
-    
->>>>>>> b265c2a5
     def normalize_features(self, df) -> pl.LazyFrame:
         """_summary_
             use minmax scaling to normalize non-temporal features
@@ -282,7 +218,6 @@
                     'nacelle_direction': dataset.variables['WNAC.Dir'][:]
                 }
                 
-<<<<<<< HEAD
                 df_query = pl.LazyFrame(data).group_by("turbine_id", "time").agg(
                     # remove the rows with all nans (corresponding to rows where excluded columns would have had a value)
                     # and bundle all values corresponding to identical time stamps together
@@ -297,27 +232,6 @@
                 logging.info(f"Processed {file_path}") #, shape: {df.shape}")
                 return df_query
             
-=======
-                df_query = pl.LazyFrame(data)\
-                    .group_by("turbine_id", "time").agg(
-                    # remove the rows with all nans (corresponding to rows where excluded columns would have had a value)
-                    # and bundle all values corresponding to identical time stamps together
-                    cs.numeric().drop_nans().first()
-                )
-
-                df_query = self.reduce_features(df_query)
-
-                if self.dt is not None:
-                    df_query = self.resample(df_query)
-
-                # print(df_query.explain(streaming=True))
-
-                del data
-                # del df_query
-
-                print(f"\nProcessed {file_path}") #, shape: {df.shape}")
-                return df_query
->>>>>>> b265c2a5
         except Exception as e:
             print(f"\nError processing {file_path}: {e}")
 
@@ -338,7 +252,6 @@
         MULTIPROCESSOR = "mpi"
         TURBINE_INPUT_FILEPATH = "/projects/aohe7145/toolboxes/wind-forecasting/examples/inputs/ge_282_127.yaml"
         FARM_INPUT_FILEPATH = "/projects/aohe7145/toolboxes/wind-forecasting/examples/inputs/gch_KP_v4.yaml"
-<<<<<<< HEAD
     
     DT = 5
     RUN_ONCE = (MULTIPROCESSOR == "mpi" and (comm_rank := MPI.COMM_WORLD.Get_rank()) == 0) or (MULTIPROCESSOR != "mpi") or (MULTIPROCESSOR is None)
@@ -361,41 +274,4 @@
             
             df_query = pl.scan_parquet(source=data_loader.save_path, hive_schema=schema)
         else:
-            df_query = data_loader.read_multi_netcdf()
-=======
-    
-    DT = 5
-    RUN_ONCE = (MULTIPROCESSOR == "mpi" and (comm_rank := MPI.COMM_WORLD.Get_rank()) == 0) or (MULTIPROCESSOR != "mpi") or (MULTIPROCESSOR is None)
-
-    if RUN_ONCE:
-        data_loader = DataLoader(data_dir=DATA_DIR, file_signature=FILE_SIGNATURE, save_path=PL_SAVE_PATH,
-                                 multiprocessor=MULTIPROCESSOR, dt=DT,
-                         features=["time", "turbine_id", "turbine_status", "wind_direction", "wind_speed", "power_output", "nacelle_direction"])
-        # data_loader.print_netcdf_structure(data_loader.file_paths[0])
-    
-    if os.path.exists(data_loader.save_path):
-        # Note that the order of the columns in the provided schema must match the order of the columns in the CSV being read.
-        schema = pl.Schema({"turbine_id": pl.String(),
-                            "time": pl.Datetime(time_unit="ms"),
-                            "turbine_status": pl.Float64,
-                            "wind_direction": pl.Float64,
-                            "wind_speed": pl.Float64,
-                            "power_output": pl.Float64,
-                            "nacelle_direction": pl.Float64,
-                        })
-        
-        df_query = pl.scan_parquet(source=data_loader.save_path, hive_schema=schema)
-    else:
-        df_query = data_loader.read_multi_netcdf()
-        # df_query.sink_parquet(PL_SAVE_PATH)
-
-    # print(df_query.explain(streaming=True))
-
-    # from wind_forecasting.preprocessing.data_inspector import DataInspector
-    # data_inspector = DataInspector(turbine_input_filepath=TURBINE_INPUT_FILEPATH, farm_input_filepath=FARM_INPUT_FILEPATH)
-    # data_inspector.plot_wind_speed_power(df_query, turbine_ids=["wt073"])
-    # data_inspector.plot_wind_speed_weibull(df_query, turbine_ids=["wt073"])
-    # data_inspector.plot_wind_rose(df_query, turbine_ids=["wt073"])
-    # data_inspector.plot_boxplot_wind_speed_direction(df_query, turbine_ids=["wt073"])
-    # data_inspector.plot_time_series(df_query, turbine_ids=["wt073"])
->>>>>>> b265c2a5
+            df_query = data_loader.read_multi_netcdf()